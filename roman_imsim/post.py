--- conflicted
+++ resolved
@@ -538,13 +538,8 @@
                                 var=filter_+'_'+tilename,
                                 ftype='fits.gz',
                                 overwrite=False)
-<<<<<<< HEAD
-
-        return return os.path.exists(filename)
-=======
         
         return os.path.exists(filename)
->>>>>>> ece2a7f1
 
 
     def get_coadd(self,i,f,noise=True):
