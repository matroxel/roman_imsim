--- conflicted
+++ resolved
@@ -1,9 +1,5 @@
 # wfirst_imsim
 
-<<<<<<< HEAD
 Nonstandard dependencies are represented in setup.py.
 
 See wiki for information on how to run and documentation.
-=======
-For now look at branch v0.0
->>>>>>> 07b4bae7
