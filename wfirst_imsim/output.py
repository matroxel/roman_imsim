# from __future__ import division
# from __future__ import print_function

# from future import standard_library
# standard_library.install_aliases()
# from builtins import str
# from builtins import range
# from past.builtins import basestring
# from builtins import object
from past.utils import old_div

import numpy as np
import healpy as hp
import sys, os, io
import math
import copy
import logging
import time
import yaml
import copy
import galsim as galsim
import galsim.roman as wfirst
import galsim.config.process as process
import galsim.des as des
import ngmix
import fitsio as fio
import pickle as pickle
import pickletools
from astropy.time import Time
from mpi4py import MPI
# from mpi_pool import MPIPool
import cProfile, pstats, psutil
import glob
import shutil
import h5py
import meds
from ngmix.jacobian import Jacobian
from ngmix.observation import Observation, ObsList, MultiBandObsList,make_kobs
from ngmix.galsimfit import GalsimRunner,GalsimSimple,GalsimTemplateFluxFitter
from ngmix.guessers import R50FluxGuesser
from ngmix.bootstrap import PSFRunner
from ngmix import priors, joint_prior
import psc
from skimage.measure import block_reduce

#from .telescope import pointing 
from .misc import ParamError
from .misc import except_func
from .misc import save_obj
from .misc import load_obj
from .misc import convert_dither_to_fits
from .misc import convert_gaia
from .misc import convert_galaxia
from .misc import create_radec_fits
from .misc import hsm
from .misc import get_filename
from .misc import get_filenames
from .misc import write_fits

import wfirst_imsim

class accumulate_output_disk(object):

    def __init__(self, param_file, filter_, pix, comm, ignore_missing_files = False, setup = False, condor_build=False, shape=False, shape_iter = None, shape_cnt = None):

        self.params     = yaml.load(open(param_file))
        self.param_file = param_file
        # Do some parsing
        for key in list(self.params.keys()):
            if self.params[key]=='None':
                self.params[key]=None
            if self.params[key]=='none':
                self.params[key]=None
            if self.params[key]=='True':
                self.params[key]=True
            if self.params[key]=='False':
                self.params[key]=False
        self.ditherfile = self.params['dither_file']
        logging.basicConfig(format="%(message)s", level=logging.INFO, stream=sys.stdout)
        self.logger = logging.getLogger('wfirst_sim')
        self.filter_ = filter_
        self.pointing   = wfirst_imsim.pointing(self.params,self.logger,filter_=self.filter_,sca=None,dither=None)
        self.pix = pix
        self.skip = False

        self.comm = comm
        status = MPI.Status()
        if self.comm is None:
            self.rank = 0
            self.size = 1
        else:
            self.rank = self.comm.Get_rank()
            self.size = self.comm.Get_size()

        self.shape_iter = shape_iter
        if self.shape_iter is None:
            self.shape_iter = 0
        self.shape_cnt  = shape_cnt
        if self.shape_cnt is None:
            self.shape_cnt = 1

        condor = False
        print('mpi check',self.rank,self.size)
        if not condor:
            os.chdir(os.environ['TMPDIR'].replace('[','[').replace(']',']'))

        if shape:
            self.file_exists = True

            # Get PSFs for all SCAs
            all_scas = np.array([i for i in range(1,19)])
            self.all_psfs = []
            self.all_Fpsfs = []
            self.all_Jpsfs = []
            for sca in all_scas:
                psf_sca = wfirst.getPSF(sca, 
                                        filter_, 
                                        SCA_pos=None, 
                                        pupil_bin=4,
                                        wavelength=wfirst.getBandpasses(AB_zeropoint=True)[self.filter_].effective_wavelength)
                self.all_psfs.append(psf_sca)
                if self.params['multiband']:
                    
                    Jpsf_sca = wfirst.getPSF(sca, 
                                            'J129', 
                                            SCA_pos=None, 
                                            pupil_bin=4,
                                            wavelength=wfirst.getBandpasses(AB_zeropoint=True)['J129'].effective_wavelength)
                    self.all_Jpsfs.append(Jpsf_sca)
                    if self.params['multiband_filter'] == 3:
                        Fpsf_sca = wfirst.getPSF(sca, 
                                            'F184', 
                                            SCA_pos=None, 
                                            pupil_bin=4,
                                            wavelength=wfirst.getBandpasses(AB_zeropoint=True)['F184'].effective_wavelength)
                        self.all_Fpsfs.append(Fpsf_sca)

            #if not condor:
            #    raise ParamError('Not intended to work outside condor.')
            if ('output_meds' not in self.params) or ('psf_meds' not in self.params):
                raise ParamError('Must define both output_meds and psf_meds in yaml')
            if (self.params['output_meds'] is None) or (self.params['psf_meds'] is None):
                raise ParamError('Must define both output_meds and psf_meds in yaml')
            print('shape',self.shape_iter,self.shape_cnt)
            self.load_index()
<<<<<<< HEAD

=======
>>>>>>> e69d3aee
            self.meds_filename = get_filename(self.params['out_path'],
                                'meds',
                                self.params['output_meds'],
                                var=self.pointing.filter+'_'+str(self.pix),
                                ftype='fits.gz',
                                overwrite=False)
<<<<<<< HEAD
            self.local_meds = get_filename('/scratch/',
                                '',
                                self.params['output_meds'],
                                var=self.pointing.filter+'_'+str(self.pix),
                                ftype='fits',
                                overwrite=False)
            if self.params['multiband']:
                self.meds_Jfilename = '/hpc/group/cosmology/phy-lsst/my137/roman_J129/'+self.params['sim_set']+'/meds/fiducial_J129_'+str(self.pix)+'.fits.gz'
                self.local_Jmeds = '/scratch/fiducial_J129_'+str(self.pix)+'.fits'
                if self.params['multiband_filter'] == 3:
                    self.meds_Ffilename = '/hpc/group/cosmology/phy-lsst/my137/roman_F184/'+self.params['sim_set']+'/meds/fiducial_F184_'+str(self.pix)+'.fits.gz'
                    self.local_Fmeds = '/scratch/fiducial_F184_'+str(self.pix)+'.fits'
=======
            self.local_meds = get_filename('./',
                    '',
                    self.params['output_meds'],
                    var=self.pointing.filter+'_'+str(self.pix),
                    ftype='fits',
                    overwrite=False)
>>>>>>> e69d3aee
            self.meds_psf = get_filename(self.params['psf_path'],
                            'meds',
                            self.params['psf_meds'],
                            var=self.pointing.filter+'_'+str(self.pix),
                            ftype='fits.gz',
                            overwrite=False)
<<<<<<< HEAD
            self.local_meds_psf = get_filename('/scratch/',
=======
            self.local_meds_psf = get_filename('./',
>>>>>>> e69d3aee
                    '',
                    self.params['psf_meds'],
                    var=self.pointing.filter+'_'+str(self.pix),
                    ftype='fits',
                    overwrite=False)
            if self.rank==0:
                shutil.copy(self.meds_filename,self.local_meds+'.gz')
<<<<<<< HEAD
                os.system( 'gunzip '+self.local_meds+'.gz')
                if self.params['multiband']:
                    shutil.copy(self.meds_Jfilename,self.local_Jmeds+'.gz')
                    os.system( 'gunzip '+self.local_Jmeds+'.gz')
                    if self.params['multiband_filter'] == 3:
                        shutil.copy(self.meds_Ffilename,self.local_Fmeds+'.gz')
                        os.system( 'gunzip '+self.local_Fmeds+'.gz')
                
=======
                if os.path.exists(self.local_meds):
                    os.remove(self.local_meds)
                os.system( 'gunzip '+self.local_meds+'.gz')
>>>>>>> e69d3aee
                if self.local_meds != self.local_meds_psf:
                    shutil.copy(self.meds_psf,self.local_meds_psf+'.gz')
                    if os.path.exists(self.local_meds_psf):
                        os.remove(self.local_meds_psf)
                    os.system( 'gunzip '+self.local_meds_psf+'.gz')
<<<<<<< HEAD
            self.comm.Barrier()
=======

            self.comm.Barrier()

>>>>>>> e69d3aee
            return
        else:
            self.file_exists = False

        if (not setup)&(not condor_build):
            if self.rank==0:
                make = True
            else:
                make = False

            self.meds_filename = get_filename(self.params['out_path'],
                                'meds',
                                self.params['output_meds'],
                                var=self.pointing.filter+'_'+str(self.pix),
                                ftype='fits.gz',
                                overwrite=False,
                                make=make)
            self.local_meds = get_filename('/scratch/',
                                'meds',
                                self.params['output_meds'],
                                var=self.pointing.filter+'_'+str(self.pix),
                                ftype='fits',
                                overwrite=False,
                                make=make)

            self.local_meds_psf = self.local_meds
            if 'psf_meds' in self.params:
                if self.params['psf_meds'] is not None:
                    self.meds_psf = get_filename(self.params['psf_path'],
                            'meds',
                            self.params['psf_meds'],
                            var=self.pointing.filter+'_'+str(self.pix),
                            ftype='fits.gz',
                            overwrite=False,make=False)
                    if self.meds_psf!=self.meds_filename:
                        self.local_meds_psf = get_filename('./',
                                    '',
                                    self.params['psf_meds'],
                                    var=self.pointing.filter+'_'+str(self.pix),
                                    ftype='fits',
                                    overwrite=False)
                    if not condor:
                        if self.meds_psf!=self.meds_filename:
                            shutil.copy(self.meds_psf,self.local_meds_psf+'.gz')
                            os.system( 'gunzip '+self.local_meds_psf+'.gz')

        if self.rank>0:
            return

        print('to before setup')
        if setup:
            self.accumulate_index_table()
            return

        if condor_build:
            self.load_index(full=True)
            self.condor_build()
            return

        self.load_index()
        tmp = self.EmptyMEDS()
        if tmp is None:
            self.skip = True
            return
        if tmp:
            shutil.copy(self.meds_filename,self.local_meds+'.gz')
            os.system( 'gunzip '+self.local_meds+'.gz')
            self.file_exists = True
            return
        self.accumulate_dithers(condor=False)

    def __del__(self):

        try:
<<<<<<< HEAD
            os.remove(self.local_meds)
            #os.remove(self.local_meds_psf)
            os.remove(self.local_Jmeds)
            if self.params['multiband_filter'] == 3:
                os.remove(self.local_Fmeds)
=======
            if self.rank==0:
                os.remove(self.local_meds)
                os.remove(self.local_meds_psf)
>>>>>>> e69d3aee
        except:
            pass

    def accumulate_index_table(self):

        print('inside accumulate')

        index_filename = get_filename(self.params['out_path'],
                            'truth',
                            self.params['output_meds'],
                            var=self.pointing.filter+'_index_sorted',
                            ftype='fits.gz',
                            overwrite=False)

        if (os.path.exists(index_filename)) and (not self.params['overwrite']):

            print('break accumulate')
            return

        else:
            setup=True
            if not setup:
                raise ParamError('Trying to setup index file in potentially parallel run. Run with setup first.')

            print('good accumulate')
            index_files = get_filenames(self.params['out_path'],
                                        'truth',
                                        self.params['output_meds'],
                                        var='index'+'_'+self.pointing.filter,
                                        ftype='fits',
                                        exclude='_star.fits')

            print('good2 accumulate',index_files)
            length = 0
            for filename in index_files:
                print('length ',filename)
                length+=fio.FITS(filename)[-1].read_header()['NAXIS2']

            print('tmp')

            self.index = np.zeros(length,dtype=fio.FITS(index_files[0])[-1].read().dtype)
            length = 0
            for filename in index_files:
                print('reading ',filename)
                f = fio.FITS(filename)[-1].read()
                self.index[length:length+len(f)] = f
                length += len(f)

            self.index = self.index[np.argsort(self.index, order=['ind','dither'])]

            steps = np.where(np.roll(self.index['ind'],1)!=self.index['ind'])[0]
            self.index_ = np.zeros(len(self.index)+len(np.unique(self.index['ind'])),dtype=self.index.dtype)
            for name in self.index.dtype.names:
                if name=='dither':
                    self.index_[name] = np.insert(self.index[name],steps,np.ones(len(steps))*-1)
                else:
                    self.index_[name] = np.insert(self.index[name],steps,self.index[name][steps])

            self.index = self.index_
            self.index_= None
            self.index['ra']  = np.degrees(self.index['ra'])
            self.index['dec'] = np.degrees(self.index['dec'])
            fio.write(index_filename,self.index,clobber=True)

    def condor_build(self):

        if not self.params['condor']:
            return

        a = """#-*-shell-script-*-

universe     = vanilla
Requirements = OSGVO_OS_VERSION == "7" && CVMFS_oasis_opensciencegrid_org_REVISION >= 10686 && (HAS_CVMFS_sw_lsst_eu =?= True)

+ProjectName = "duke.lsst"
+WantsCvmfsStash = true
request_memory = 4G

should_transfer_files = YES
when_to_transfer_output = ON_EXIT_OR_EVICT
Executable     = ../run_osg.sh
transfer_output_files   = meds
Initialdir     = /stash/user/troxel/wfirst_sim_%s/
log            = %s_meds_log_$(MEDS).log
Arguments = %s_osg.yaml H158 meds $(MEDS)
Output         = %s_meds_$(MEDS).log
Error          = %s_meds_$(MEDS).log


""" % (self.params['output_meds'],self.params['output_tag'],self.params['output_tag'],self.params['output_tag'],self.params['output_tag'])

        a2 = """#-*-shell-script-*-

universe     = vanilla
Requirements = OSGVO_OS_VERSION == "7" && CVMFS_oasis_opensciencegrid_org_REVISION >= 10686 && (HAS_CVMFS_sw_lsst_eu =?= True)

+ProjectName = "duke.lsst"
+WantsCvmfsStash = true
request_memory = 2G

should_transfer_files = YES
when_to_transfer_output = ON_EXIT_OR_EVICT
Executable     = ../run_osg.sh
transfer_output_files   = ngmix
Initialdir     = /stash/user/troxel/wfirst_sim_%s/
log            = %s_shape_log_$(MEDS)_$(ITER).log
Arguments = %s_osg.yaml H158 meds shape $(MEDS) $(ITER) 5
Output         = %s_shape_$(MEDS)_$(ITER).log
Error          = %s_shape_$(MEDS)_$(ITER).log


""" % (self.params['output_meds'],self.params['output_tag'],self.params['output_tag'],self.params['output_tag'],self.params['output_tag'])

        b = """transfer_input_files    = /home/troxel/wfirst_stack/wfirst_stack.tar.gz, \
/home/troxel/wfirst_imsim_paper1/code/osg_runs/%s/%s_osg.yaml, \
/home/troxel/wfirst_imsim_paper1/code/meds_pix_list.txt, \
/stash/user/troxel/wfirst_sim_%s/run.tar""" % (self.params['output_meds'],self.params['output_tag'],self.params['output_meds'])

        # print(self.index)
        pix0 = self.get_index_pix()
        # print(pix0)
        p = np.unique(pix0)
        p2 = np.array_split(p,10)
        for ip2,p2_ in enumerate(p2):
            script = a+"""
"""
            print(p)
            for ip,p_ in enumerate(p2_):
                # if ip>3:
                #     continue
                meds_psf = get_filename(self.params['psf_path'],
                'meds',
                self.params['psf_meds'],
                var=self.pointing.filter+'_'+str(p_),
                ftype='fits.gz',
                overwrite=False,make=False)
                file_list = ''
                stamps_used = np.unique(self.index[['dither','sca']][pix0==p_])
                for i in range(len(stamps_used)):
                    if stamps_used['dither'][i]==-1:
                        continue
                    print(p_,i)
                    # filename = '/stash/user/troxel/wfirst_sim_fiducial/stamps/fiducial_H158_'+str(stamps_used['dither'][i])+'/'+str(stamps_used['sca'][i])+'_0.cPickle'
                    filename = get_filename(self.params['condor_zip_dir'],
                                            'stamps',
                                            self.params['output_meds'],
                                            var=self.pointing.filter+'_'+str(stamps_used['dither'][i]),
                                            name2=str(stamps_used['sca'][i])+'_0',
                                            ftype='cPickle.gz',
                                            overwrite=False,make=False)
                    file_list+=', '+filename
                d = """MEDS=%s
Queue

""" % (str(p_))
                script+="""
"""+b
                if 'psf_meds' in self.params:
                    if self.params['psf_meds'] is not None:
                        if self.params['psf_meds']!=self.params['output_meds']:
                            script+=', '+meds_psf
                script+=file_list+"""
"""+d

            # print(script)
            # print(self.params['psf_meds'])
            f = open(self.params['output_tag']+'_meds_run_osg_'+str(ip2)+'.sh','w')
            f.write(script)
            f.close()

        script = a2+"""
"""
        meds_psf = get_filename(self.params['psf_path'],
                            'meds',
                            self.params['psf_meds'],
                            var=self.pointing.filter+'_$(MEDS)',
                            ftype='fits.gz',
                            overwrite=False,make=False)
        meds = get_filename(self.params['condor_zip_dir'],
                            'meds',
                            self.params['output_meds'],
                            var=self.pointing.filter+'_$(MEDS)',
                            ftype='fits.gz',
                            overwrite=False,make=False)
        script+="""
"""+b
        script+=', '+meds
        if 'psf_meds' in self.params:
            if self.params['psf_meds'] is not None:
                if self.params['psf_meds']!=self.params['output_meds']:
                    script+=', '+meds_psf

        for ip,p_ in enumerate(p):
            d = """MEDS=%s
Queue ITER from seq 0 1 4 |

""" % (str(p_))
            script+="""
"""+d

        f = open(self.params['output_tag']+'_meds_shape_osg.sh','w')
        f.write(script)
        f.close()

    def load_index(self,full=False):

        index_filename = get_filename(self.params['out_path'],
                            'truth',
                            self.params['output_meds'],
                            var=self.pointing.filter+'_index_sorted',
                            ftype='fits.gz',
                            overwrite=False)

        self.index = fio.FITS(index_filename)[-1].read()

        if full:
            self.index = self.index[self.index['stamp']!=0]
        else:
            self.index = self.index[(self.index['stamp']!=0) & (self.get_index_pix()==self.pix)]

        # print 'debugging here'
        # self.index = self.index[self.index['ind']<np.unique(self.index['ind'])[5]]
        # print self.index
        self.steps = np.where(np.roll(self.index['ind'],1)!=self.index['ind'])[0]
        # print self.steps
        # print 'debugging here'

    def mask_index(self,pix):

        return self.index[self.get_index_pix()==pix]

    def get_index_pix(self):

        return hp.ang2pix(self.params['nside'],np.pi/2.-np.radians(self.index['dec']),np.radians(self.index['ra']),nest=True)

    def EmptyMEDS(self):
        """
        Based on galsim.des.des_meds.WriteMEDS().
        """

        from galsim._pyfits import pyfits

        if len(self.index)==0:
            print('skipping due to no objects')
            return None

        if (os.path.exists(self.meds_filename+'.gz')) or (os.path.exists(self.meds_filename)):
            if not self.params['overwrite']:
                print('skipping due to file exists')
                return True
            os.remove(self.meds_filename+'.gz')
            if os.path.exists(self.meds_filename):
                os.remove(self.meds_filename)
        if os.path.exists(self.local_meds):
            os.remove(self.local_meds)
        if os.path.exists(self.local_meds+'.gz'):
            os.remove(self.local_meds+'.gz')

        print(self.local_meds)
        m = fio.FITS(self.local_meds,'rw',clobber=True)

        print('Starting empty meds pixel',self.pix)
        indices = self.index['ind']
        bincount = np.bincount(indices)
        indcheck = np.where(bincount>0)[0]
        bincount = bincount[bincount>0]
        MAX_NCUTOUTS = np.max(bincount)
        print('MAX_NCUTOUTS', MAX_NCUTOUTS)

        assert np.sum(bincount==1) == 0
        assert np.all(indcheck==np.unique(indices))
        assert np.all(indcheck==indices[self.steps])
        cum_exps = len(indices)
        # get number of objects
        n_obj = len(indcheck)

        # get the primary HDU
        primary = pyfits.PrimaryHDU()

        # second hdu is the object_data
        # cf. https://github.com/esheldon/meds/wiki/MEDS-Format
        dtype = [
            ('id', 'i8'),
            ('number', 'i8'),
            ('box_size', 'i8'),
            ('psf_box_size', 'i8'),
            ('psf_box_size2', 'i8'),
            ('ra','f8'),
            ('dec','f8'),
            ('ncutout', 'i8'),
            ('file_id', 'i8', (MAX_NCUTOUTS,)),
            ('start_row', 'i8', (MAX_NCUTOUTS,)),
            ('psf_start_row', 'i8', (MAX_NCUTOUTS,)),
            ('psf_start_row2', 'i8', (MAX_NCUTOUTS,)),
            ('orig_row', 'f8', (MAX_NCUTOUTS,)),
            ('orig_col', 'f8', (MAX_NCUTOUTS,)),
            ('orig_start_row', 'i8', (MAX_NCUTOUTS,)),
            ('orig_start_col', 'i8', (MAX_NCUTOUTS,)),
            ('cutout_row', 'f8', (MAX_NCUTOUTS,)),
            ('cutout_col', 'f8', (MAX_NCUTOUTS,)),
            ('dudrow', 'f8', (MAX_NCUTOUTS,)),
            ('dudcol', 'f8', (MAX_NCUTOUTS,)),
            ('dvdrow', 'f8', (MAX_NCUTOUTS,)),
            ('dvdcol', 'f8', (MAX_NCUTOUTS,)),
            ('dither', 'i8', (MAX_NCUTOUTS,)),
            ('sca', 'i8', (MAX_NCUTOUTS,)),
        ]

        data                 = np.zeros(n_obj,dtype)
        data['id']           = np.arange(n_obj)
        data['number']       = self.index['ind'][self.steps]
        data['ra']           = self.index['ra'][self.steps]
        data['dec']          = self.index['dec'][self.steps]
        data['ncutout']      = bincount
        for i in range(len(self.steps)-1):
            data['box_size'][i] = np.min(self.index['stamp'][self.steps[i]:self.steps[i+1]])
        data['box_size'][i+1]   = np.min(self.index['stamp'][self.steps[-1]:])
        data['psf_box_size'] = np.ones(n_obj)*self.params['psf_stampsize']
        data['psf_box_size2'] = np.ones(n_obj)*self.params['psf_stampsize']*self.params['oversample']
        m.write(data,extname='object_data')

        length = np.sum(bincount*data['box_size']**2)
        psf_length = np.sum(bincount*data['psf_box_size']**2)
        psf_length2 = np.sum(bincount*data['psf_box_size2']**2)
        # print 'lengths',length,psf_length,bincount,data['box_size']

        # third hdu is image_info
        dtype = [
            ('image_path', 'S256'),
            ('image_ext', 'i8'),
            ('weight_path', 'S256'),
            ('weight_ext', 'i8'),
            ('seg_path','S256'),
            ('seg_ext','i8'),
            ('bmask_path', 'S256'),
            ('bmask_ext', 'i8'),
            ('bkg_path', 'S256'),
            ('bkg_ext', 'i8'),
            ('image_id', 'i8'),
            ('image_flags', 'i8'),
            ('magzp', 'f8'),
            ('scale', 'f8'),
            ('position_offset', 'f8'),
        ]

        gstring             = 'generated_by_galsim'
        data                = np.zeros(n_obj,dtype)
        data['image_path']  = gstring
        data['weight_path'] = gstring
        data['seg_path']    = gstring
        data['bmask_path']  = gstring
        data['bkg_path']    = gstring
        data['magzp']       = 30
        m.write(data,extname='image_info')

        # fourth hdu is metadata
        # default values?
        dtype = [
            ('magzp_ref', 'f8'),
            ('DESDATA', 'S256'),
            ('cat_file', 'S256'),
            ('coadd_image_id', 'S256'),
            ('coadd_file','S256'),
            ('coadd_hdu','i8'),
            ('coadd_seg_hdu', 'i8'),
            ('coadd_srclist', 'S256'),
            ('coadd_wt_hdu', 'i8'),
            ('coaddcat_file', 'S256'),
            ('coaddseg_file', 'S256'),
            ('cutout_file', 'S256'),
            ('max_boxsize', 'S3'),
            ('medsconv', 'S3'),
            ('min_boxsize', 'S2'),
            ('se_badpix_hdu', 'i8'),
            ('se_hdu', 'i8'),
            ('se_wt_hdu', 'i8'),
            ('seg_hdu', 'i8'),
            ('psf_hdu', 'i8'),
            ('sky_hdu', 'i8'),
            ('fake_coadd_seg', 'f8'),
        ]

        data                   = np.zeros(n_obj,dtype)
        data['magzp_ref']      = 30
        data['DESDATA']        = gstring
        data['cat_file']       = gstring
        data['coadd_image_id'] = gstring
        data['coadd_file']     = gstring
        data['coadd_hdu']      = 9999
        data['coadd_seg_hdu']  = 9999
        data['coadd_srclist']  = gstring
        data['coadd_wt_hdu']   = 9999
        data['coaddcat_file']  = gstring
        data['coaddseg_file']  = gstring
        data['cutout_file']    = gstring
        data['max_boxsize']    = '-1'
        data['medsconv']       = 'x'
        data['min_boxsize']    = '-1'
        data['se_badpix_hdu']  = 9999
        data['se_hdu']         = 9999
        data['se_wt_hdu']      = 9999
        data['seg_hdu']        = 9999
        data['psf_hdu']        = 9999
        data['sky_hdu']        = 9999
        data['fake_coadd_seg'] = 9999
        m.write(data,extname='metadata')

        # rest of HDUs are image vectors
        print('Writing empty meds pixel',self.pix)
        m.write(np.zeros(length,dtype='f8'),extname='image_cutouts')
        m.write(np.zeros(length,dtype='f8'),extname='weight_cutouts')
        # m.write(np.zeros(length,dtype='f8'),extname='seg_cutouts')
        #m.write(np.zeros(psf_length,dtype='f8'),extname='psf')
        #m.write(np.zeros(psf_length2,dtype='f8'),extname='psf2')
        # m['image_cutouts'].write(np.zeros(1,dtype='f8'), start=[length])
        # m['weight_cutouts'].write(np.zeros(1,dtype='f8'), start=[length])
        # m['seg_cutouts'].write(np.zeros(1,dtype='f8'), start=[length])
        # m['psf'].write(np.zeros(1,dtype='f8'), start=[psf_length])

        m.close()
        print('Done empty meds pixel',self.pix)

        return False

    def dump_meds_start_info(self,object_data,i,j):

        #print(i, j, len(object_data['start_row']))
        #print(object_data['start_row'][i][j])
        object_data['start_row'][i][j] = np.sum((object_data['ncutout'][:i])*object_data['box_size'][:i]**2)+j*object_data['box_size'][i]**2
        # change here
        # object_data['psf_start_row'][i][j] = np.sum((object_data['ncutout'][:i])*object_data['box_size'][:i]**2)+j*object_data['box_size'][i]**2
        object_data['psf_start_row'][i][j] = np.sum((object_data['ncutout'][:i])*object_data['psf_box_size'][:i]**2)+j*object_data['psf_box_size'][i]**2
        object_data['psf_start_row2'][i][j] = np.sum((object_data['ncutout'][:i])*object_data['psf_box_size2'][:i]**2)+j*object_data['psf_box_size2'][i]**2
        # print 'starts',i,j,object_data['start_row'][i][j],object_data['psf_start_row'][i][j],object_data['box_size'][i],object_data['psf_box_size'][i]

    def dump_meds_wcs_info( self,
                            object_data,
                            i,
                            j,
                            x,
                            y,
                            origin_x,
                            origin_y,
                            dither,
                            sca,
                            dudx,
                            dudy,
                            dvdx,
                            dvdy,
                            wcsorigin_x=None,
                            wcsorigin_y=None):

        object_data['orig_row'][i][j]       = y
        object_data['orig_col'][i][j]       = x
        object_data['orig_start_row'][i][j] = origin_y
        object_data['orig_start_col'][i][j] = origin_x
        object_data['dither'][i][j]         = dither
        object_data['sca'][i][j]            = sca
        object_data['dudcol'][i][j]         = dudx
        object_data['dudrow'][i][j]         = dudy
        object_data['dvdcol'][i][j]         = dvdx
        object_data['dvdrow'][i][j]         = dvdy
        if wcsorigin_y is None:
            object_data['cutout_row'][i][j]     = y-origin_y
        else:
            object_data['cutout_row'][i][j]     = wcsorigin_y
        if wcsorigin_x is None:
            object_data['cutout_col'][i][j]     = x-origin_x
        else:
            object_data['cutout_col'][i][j]     = wcsorigin_x

    def dump_meds_pix_info(self,m,object_data,i,j,gal,weight):#,psf):#,psf2):

        #print(len(gal), object_data['box_size'][i]**2, i)
        assert len(gal)==object_data['box_size'][i]**2
        assert len(weight)==object_data['box_size'][i]**2
        # assert len(psf)==object_data['psf_box_size'][i]**2
        # change here
        m['image_cutouts'].write(gal, start=object_data['start_row'][i][j])
        m['weight_cutouts'].write(weight, start=object_data['start_row'][i][j])
        #m['psf'].write(psf, start=object_data['psf_start_row'][i][j])
        #m['psf2'].write(psf2, start=object_data['psf_start_row2'][i][j])

    def accumulate_dithers(self, condor=False):
        """
        Accumulate the written pickle files that contain the postage stamps for all objects, with SCA and dither ids.
        Write stamps to MEDS file, and SCA and dither ids to truth files.
        """


        print('mpi check',self.rank,self.size)

        print('Starting meds pixel',self.pix)
        m = fio.FITS(self.local_meds,'rw')
        object_data = m['object_data'].read()

        print(object_data['dither'])

        stamps_used = np.unique(self.index[['dither','sca']])
        print('number of files',stamps_used)
        for si,s in enumerate(range(len(stamps_used))):
            if stamps_used['dither'][s] == -1:
                continue

            if condor:
                filename = get_filename('./',
                                        '',
                                        self.params['output_meds'],
                                        var=self.pointing.filter+'_'+str(stamps_used['dither'][s]),
                                        name2=str(stamps_used['sca'][s])+'_0',
                                        ftype='cPickle',
                                        overwrite=False)
            else:
                filename1 = get_filenames(self.params['out_path'],
                                        'stamps',
                                        self.params['output_meds'],
                                        var=self.pointing.filter+'_'+str(stamps_used['dither'][s]),
                                        name2=str(stamps_used['sca'][s])+'_',
                                        exclude='star',
                                        ftype='cPickle.gz')
                #shutil.copy(filename1,filename+'.gz')

            print(stamps_used['dither'][s],stamps_used['sca'][s])
            print(filename1)

            for f in filename1:
                filename=f.replace(self.params['out_path']+'stamps/', self.params['tmpdir'])
                shutil.copy(f, filename)
                os.system('gunzip '+filename)
                
                filename=filename.replace('.gz', '')
                #print(filename)
                with io.open(filename, 'rb') as p :
                    unpickler = pickle.Unpickler(p)
                    while p.peek(1) :
                        gal = unpickler.load()
                        i = np.where(gal['ind'] == object_data['number'])[0]
                        if len(i)==0:
                            continue
                        assert len(i)==1
                        # print gal
                        i = i[0]
                        j = np.nonzero(object_data['dither'][i])[0]

                        if len(j)==0:
                            j = 0
                        else:
                            j = np.max(j)+1
                        index_i = np.where((self.index['ind']==gal['ind'])&(self.index['dither']==gal['dither']))[0]
                        assert len(index_i)==1
                        index_i=index_i[0]

                        if j==0:
                            self.dump_meds_start_info(object_data,i,j)
                            j+=1
                        
                        
                        self.dump_meds_start_info(object_data,i,j)
<<<<<<< HEAD
=======
                        j+=1
                    self.dump_meds_start_info(object_data,i,j)

                    print(i,object_data['box_size'][i],index_i,self.index['stamp'][index_i])
                    if object_data['box_size'][i] > self.index['stamp'][index_i]:
                        pad_    = int((object_data['box_size'][i] - self.index['stamp'][index_i])/2)
                        gal_    = np.pad(gal['gal'].array,(pad_,pad_),'wrap').flatten()
                        weight_ = np.pad(gal['weight'].reshape(self.index['stamp'][index_i],self.index['stamp'][index_i]),(pad_,pad_),'wrap').flatten()
                    elif object_data['box_size'][i] < self.index['stamp'][index_i]:
                        pad_    = int((self.index['stamp'][index_i] - object_data['box_size'][i])/2)
                        gal_    = gal['gal'].array[pad_:-pad_,pad_:-pad_].flatten()
                        weight_ = gal['weight'].reshape(self.index['stamp'][index_i],self.index['stamp'][index_i])[pad_:-pad_,pad_:-pad_].flatten()
                    else:
                        gal_    = gal['gal'].array.flatten()
                        weight_ = gal['weight']

                    # orig_box_size = object_data['box_size'][i]
                    # if True:
                    #     object_data['box_size'][i] = int(orig_box_size*1.5)+int(orig_box_size*1.5)%2

                    # box_diff = object_data['box_size'][i] - self.index['stamp'][index_i]

                    # ====================
                    # this is a patch, remove later
                    # gal['x']+=0.5
                    # gal['y']+=0.5
                    # ===================
                    origin_x = gal['gal'].origin.x
                    origin_y = gal['gal'].origin.y
                    gal['gal'].setOrigin(0,0)
                    new_pos  = galsim.PositionD(gal['x']-origin_x,gal['y']-origin_y)
                    wcs = gal['gal'].wcs.affine(image_pos=new_pos)
                    self.dump_meds_wcs_info(object_data,
                                            i,
                                            j,
                                            gal['x'],
                                            gal['y'],
                                            origin_x,
                                            origin_y,
                                            self.index['dither'][index_i],
                                            self.index['sca'][index_i],
                                            wcs.dudx,
                                            wcs.dudy,
                                            wcs.dvdx,
                                            wcs.dvdy)

                    self.dump_meds_pix_info(m,
                                            object_data,
                                            i,
                                            j,
                                            gal_,
                                            weight_,
                                            gal['psf'],
                                            gal['psf2'])
                    # print np.shape(gals[gal]['psf']),gals[gal]['psf']
>>>>>>> e69d3aee

                        #print(i,object_data['box_size'][i],index_i,self.index['stamp'][index_i])
                        if object_data['box_size'][i] > self.index['stamp'][index_i]:
                            pad_    = int((object_data['box_size'][i] - self.index['stamp'][index_i])/2)
                            gal_    = np.pad(gal['gal'].array,(pad_,pad_),'wrap').flatten()
                            weight_ = np.pad(gal['weight'].reshape(self.index['stamp'][index_i],self.index['stamp'][index_i]),(pad_,pad_),'wrap').flatten()
                        elif object_data['box_size'][i] < self.index['stamp'][index_i]:
                            pad_    = int((self.index['stamp'][index_i] - object_data['box_size'][i])/2)
                            gal_    = gal['gal'].array[pad_:-pad_,pad_:-pad_].flatten()
                            weight_ = gal['weight'].reshape(self.index['stamp'][index_i],self.index['stamp'][index_i])[pad_:-pad_,pad_:-pad_].flatten()
                        else:
                            gal_    = gal['gal'].array.flatten()
                            weight_ = gal['weight']

                        #print(len(gal['gal'].array.flatten()),len(gal_))

                        # orig_box_size = object_data['box_size'][i]
                        # if True:
                        #     object_data['box_size'][i] = int(orig_box_size*1.5)+int(orig_box_size*1.5)%2

                        # box_diff = object_data['box_size'][i] - self.index['stamp'][index_i]

                        # ====================
                        # this is a patch, remove later
                        # gal['x']+=0.5
                        # gal['y']+=0.5
                        # ===================
                        origin_x = gal['gal'].origin.x
                        origin_y = gal['gal'].origin.y
                        gal['gal'].setOrigin(0,0)
                        new_pos  = galsim.PositionD(gal['x']-origin_x,gal['y']-origin_y)
                        wcs = gal['gal'].wcs.affine(image_pos=new_pos)
                        self.dump_meds_wcs_info(object_data,
                                                i,
                                                j,
                                                gal['x'],
                                                gal['y'],
                                                origin_x,
                                                origin_y,
                                                self.index['dither'][index_i],
                                                self.index['sca'][index_i],
                                                wcs.dudx,
                                                wcs.dudy,
                                                wcs.dvdx,
                                                wcs.dvdy)
                        print(filename, i, index_i, object_data['dither'][i], object_data['sca'][i])
                        self.dump_meds_pix_info(m,
                                                object_data,
                                                i,
                                                j,
                                                gal_,
                                                weight_)
                                                #gal['psf'],
                                                #gal['psf2'])
                        # print np.shape(gals[gal]['psf']),gals[gal]['psf']
                os.remove(filename)
        # object_data['psf_box_size'] = object_data['box_size']
        print('Writing meds pixel',self.pix)
        m['object_data'].write(object_data)
        m.close()
        print('Done meds pixel',self.pix)

    def finish(self,condor=False):

        if self.rank>0:
            return

        print('start meds finish')
        if not self.file_exists:
            os.system('gzip '+self.local_meds)
        if not condor and not self.file_exists:
            shutil.move(self.local_meds+'.gz',self.meds_filename)

            # if os.path.exists(self.local_meds+'.gz'):
            #     os.remove(self.local_meds+'.gz')
        print('done meds finish')

    def get_cutout_psf2(self,m,m2,i,j):

        box_size = m['psf_box_size2'][i]
        start_row = m['psf_start_row2'][i, j]
        row_end = start_row + box_size*box_size

        imflat = m2['psf2'][start_row:row_end]
        im = imflat.reshape(box_size, box_size)
        return im

    def get_cutout_psf(self,m,m2,i,j):

        box_size = m['psf_box_size'][i]
        start_row = m['psf_start_row'][i, j]
        row_end = start_row + box_size*box_size

        #imflat = m2['psf'][start_row:row_end]
        imflat = m2['psf'][start_row:row_end]
        im = imflat.reshape(box_size, box_size)
        return im

    def get_exp_list(self,m,i,m2=None,size=None):

<<<<<<< HEAD
        m3=[0]
        for jj,psf_ in enumerate(m2):
            if jj==0:
                continue
            gal_stamp_center_row=m['orig_start_row'][i][jj] + m['box_size'][i]/2 
            gal_stamp_center_col=m['orig_start_col'][i][jj] + m['box_size'][i]/2
            
            b = galsim.BoundsI( xmin=(m['orig_start_col'][i][jj]+(m['box_size'][i]-32)/2.), 
                                xmax=(m['orig_start_col'][i][jj]+m['box_size'][i]-(m['box_size'][i]-32)/2.) - 1,
                                ymin=(m['orig_start_row'][i][jj]+(m['box_size'][i]-32)/2.),
                                ymax=(m['orig_start_row'][i][jj]+m['box_size'][i]-(m['box_size'][i]-32)/2.) - 1)
            
            wcs_ = self.make_jacobian(m.get_jacobian(i,jj)['dudcol'],
                                    m.get_jacobian(i,jj)['dudrow'],
                                    m.get_jacobian(i,jj)['dvdcol'],
                                    m.get_jacobian(i,jj)['dvdrow'],
                                    m['orig_col'][i][jj],
                                    m['orig_row'][i][jj]) 
            scale = galsim.PixelScale(wfirst.pixel_scale)
            psf_ = wcs_.toWorld(scale.toImage(psf_), image_pos=galsim.PositionD(wfirst.n_pix/2, wfirst.n_pix/2))
            
            #st_model = galsim.DeltaFunction(flux=1.)
            #st_model = st_model.evaluateAtWavelength(wfirst.getBandpasses(AB_zeropoint=True)[self.filter_].effective_wavelength)
            #st_model = st_model.withFlux(1.)
            #st_model = galsim.Convolve(st_model, psf_)
            psf_stamp = galsim.Image(b, wcs=wcs_) #scale=wfirst.pixel_scale/self.params['oversample']) 

            offset_x = m['orig_col'][i][jj] - gal_stamp_center_col 
            offset_y = m['orig_row'][i][jj] - gal_stamp_center_row 
            offset = galsim.PositionD(offset_x, offset_y)
            psf_.drawImage(image=psf_stamp)
            m3.append(psf_stamp.array)

=======
>>>>>>> e69d3aee
        if m2 is None:
            m2 = m

        obs_list=ObsList()
        psf_list=ObsList()

        included = []
        w        = []
        # For each of these objects create an observation
        for j in range(m['ncutout'][i]):
            if j==0:
                continue
            # if j>1:
            #     continue
            im = m.get_cutout(i, j, type='image')
            weight = m.get_cutout(i, j, type='weight')

            im_psf = m3[j] #self.get_cutout_psf(m, m2, i, j)
            im_psf2 = im_psf #self.get_cutout_psf2(m, m2, i, j)
            if np.sum(im)==0.:
                print(self.local_meds, i, j, np.sum(im))
                print('no flux in image ',i,j)
                continue

            jacob = m.get_jacobian(i, j)
            gal_jacob=Jacobian(
<<<<<<< HEAD
                row=(m['orig_row'][i][j]-m['orig_start_row'][i][j]), 
                col=(m['orig_col'][i][j]-m['orig_start_col'][i][j]),
=======
                row=jacob['row0'],
                col=jacob['col0'],
>>>>>>> e69d3aee
                dvdrow=jacob['dvdrow'],
                dvdcol=jacob['dvdcol'],
                dudrow=jacob['dudrow'],
                dudcol=jacob['dudcol'])

            psf_center = (32*self.params['oversample']/2.)+0.5
            psf_jacob2=Jacobian(
                row=(m['orig_row'][i][j]-m['orig_start_row'][i][j]-(m['box_size'][i]-32)/2.), 
                col=(m['orig_col'][i][j]-m['orig_start_col'][i][j]-(m['box_size'][i]-32)/2.),
                dvdrow=jacob['dvdrow'],
                dvdcol=jacob['dvdcol'],
                dudrow=jacob['dudrow'],
                dudcol=jacob['dudcol'])

            # Create an obs for each cutout
            mask = np.where(weight!=0)
            if 1.*len(weight[mask])/np.product(np.shape(weight))<0.8:
                continue

            w.append(np.mean(weight[mask]))
            noise = np.ones_like(weight)/w[-1]

            psf_obs = Observation(im_psf, jacobian=gal_jacob, meta={'offset_pixels':None,'file_id':None})  
            psf_obs2 = Observation(im_psf2, jacobian=psf_jacob2, meta={'offset_pixels':None,'file_id':None})
            obs = Observation(im, weight=weight, jacobian=gal_jacob, psf=psf_obs2, meta={'offset_pixels':None,'file_id':None})
            #obs = Observation(im, weight=weight, jacobian=psf_jacob2, psf=psf_obs2, meta={'offset_pixels':None,'file_id':None})
            obs.set_noise(noise)

            obs_list.append(obs)
            psf_list.append(psf_obs2)
            included.append(j)

        return obs_list,psf_list,np.array(included)-1,np.array(w)

    def get_exp_list_coadd(self,m,i,m2=None,size=None):

        #def psf_offset(i,j,star_):
        m3=[0]
        #relative_offset=[0]
        for jj,psf_ in enumerate(m2): # m2 has 18 psfs that are centered at each SCA. Created at line 117. 
            if jj==0:
                continue
            gal_stamp_center_row=m['orig_start_row'][i][jj] + m['box_size'][i]/2 - 0.5 # m['box_size'] is the galaxy stamp size. 
            gal_stamp_center_col=m['orig_start_col'][i][jj] + m['box_size'][i]/2 - 0.5 # m['orig_start_row/col'] is in SCA coordinates. 
            psf_stamp_size=32
            
            # Make the bounds for the psf stamp. 
            b = galsim.BoundsI( xmin=(m['orig_start_col'][i][jj]+(m['box_size'][i]-32)/2. - 1)*self.params['oversample']+1, 
                                xmax=(m['orig_start_col'][i][jj]+(m['box_size'][i]-32)/2.+psf_stamp_size-1)*self.params['oversample'],
                                ymin=(m['orig_start_row'][i][jj]+(m['box_size'][i]-32)/2. - 1)*self.params['oversample']+1,
                                ymax=(m['orig_start_row'][i][jj]+(m['box_size'][i]-32)/2.+psf_stamp_size-1)*self.params['oversample'])
    
            # Make wcs for oversampled psf. 
            wcs_ = self.make_jacobian(m.get_jacobian(i,jj)['dudcol']/self.params['oversample'],
                                    m.get_jacobian(i,jj)['dudrow']/self.params['oversample'],
                                    m.get_jacobian(i,jj)['dvdcol']/self.params['oversample'],
                                    m.get_jacobian(i,jj)['dvdrow']/self.params['oversample'],
                                    m['orig_col'][i][jj]*self.params['oversample'],
                                    m['orig_row'][i][jj]*self.params['oversample']) 
            # Taken from galsim/roman_psfs.py line 266. Update each psf to an object-specific psf using the wcs. 
            scale = galsim.PixelScale(wfirst.pixel_scale/self.params['oversample'])
            psf_ = wcs_.toWorld(scale.toImage(psf_), image_pos=galsim.PositionD(wfirst.n_pix/2, wfirst.n_pix/2))
            
            # Convolve with the star model and get the psf stamp. 
            #st_model = galsim.DeltaFunction(flux=1.)
            #st_model = st_model.evaluateAtWavelength(wfirst.getBandpasses(AB_zeropoint=True)[self.filter_].effective_wavelength)
            #st_model = st_model.withFlux(1.)
            #st_model = galsim.Convolve(st_model, psf_)
            psf_ = galsim.Convolve(psf_, galsim.Pixel(wfirst.pixel_scale))
            psf_stamp = galsim.Image(b, wcs=wcs_) 

            # Galaxy is being drawn with some subpixel offsets, so we apply the offsets when drawing the psf too. 
            offset_x = m['orig_col'][i][jj] - gal_stamp_center_col 
            offset_y = m['orig_row'][i][jj] - gal_stamp_center_row 
            offset = galsim.PositionD(offset_x, offset_y)
            psf_.drawImage(image=psf_stamp, offset=offset, method='no_pixel') 
            m3.append(psf_stamp.array)

        if m2 is None:
            m2 = m

        obs_list=ObsList()
        psf_list=ObsList()

        included = []
        w        = []
        # For each of these objects create an observation
        for j in range(m['ncutout'][i]):
            if j==0:
                continue
            # if j>1:
            #     continue
            im = m.get_cutout(i, j, type='image')
            weight = m.get_cutout(i, j, type='weight')

            #m2[j] = psf_offset(i,j,m2[j])
            im_psf = m3[j] #self.get_cutout_psf(m, m2, i, j)
            im_psf2 = im_psf #self.get_cutout_psf2(m, m2, i, j)
            if np.sum(im)==0.:
                print(self.local_meds, i, j, np.sum(im))
                print('no flux in image ',i,j)
                continue

            jacob = m.get_jacobian(i, j)
            # Get a galaxy jacobian. 
            gal_jacob=Jacobian(
                row=(m['orig_row'][i][j]-m['orig_start_row'][i][j]),
                col=(m['orig_col'][i][j]-m['orig_start_col'][i][j]),
                dvdrow=jacob['dvdrow'],
                dvdcol=jacob['dvdcol'],
                dudrow=jacob['dudrow'],
                dudcol=jacob['dudcol']) 

            psf_center = (32/2.)+0.5 
            # Get a oversampled psf jacobian. 
            if self.params['oversample']==1:
                psf_jacob2=Jacobian(
                    row=15.5 + (m['orig_row'][i][j]-m['orig_start_row'][i][j]+1-(m['box_size'][i]/2.+0.5))*self.params['oversample'],
                    col=15.5 + (m['orig_col'][i][j]-m['orig_start_col'][i][j]+1-(m['box_size'][i]/2.+0.5))*self.params['oversample'], 
                    dvdrow=jacob['dvdrow']/self.params['oversample'],
                    dvdcol=jacob['dvdcol']/self.params['oversample'],
                    dudrow=jacob['dudrow']/self.params['oversample'],
                    dudcol=jacob['dudcol']/self.params['oversample']) 
            elif self.params['oversample']==4:
                psf_jacob2=Jacobian(
                    row=63.5 + (m['orig_row'][i][j]-m['orig_start_row'][i][j]+1-(m['box_size'][i]/2.+0.5))*self.params['oversample'],
                    col=63.5 + (m['orig_col'][i][j]-m['orig_start_col'][i][j]+1-(m['box_size'][i]/2.+0.5))*self.params['oversample'], 
                    dvdrow=jacob['dvdrow']/self.params['oversample'],
                    dvdcol=jacob['dvdcol']/self.params['oversample'],
                    dudrow=jacob['dudrow']/self.params['oversample'],
                    dudcol=jacob['dudcol']/self.params['oversample']) 


            # Create an obs for each cutout
            mask = np.where(weight!=0)
            if 1.*len(weight[mask])/np.product(np.shape(weight))<0.8:
                continue

            w.append(np.mean(weight[mask]))
            noise = np.ones_like(weight)/w[-1]

            psf_obs = Observation(im_psf, jacobian=gal_jacob, meta={'offset_pixels':None,'file_id':None})
            psf_obs2 = Observation(im_psf2, jacobian=psf_jacob2, meta={'offset_pixels':None,'file_id':None})
            #obs = Observation(im, weight=weight, jacobian=gal_jacob, psf=psf_obs, meta={'offset_pixels':None,'file_id':None})
            # oversampled PSF
            obs = Observation(im, weight=weight, jacobian=gal_jacob, psf=psf_obs2, meta={'offset_pixels':None,'file_id':None})
            obs.set_noise(noise)

            obs_list.append(obs)
            psf_list.append(psf_obs2)
            included.append(j)

        return obs_list,psf_list,np.array(included)-1,np.array(w)

    def get_snr(self,obs_list,res,res_full):

        if res_full['flags']!=0:
            return -1

        size = res['pars'][4]
        flux = res['flux']

        model_ = galsim.Sersic(1, half_light_radius=1.*size, flux=flux*(1.-res['pars'][5])) + galsim.Sersic(4, half_light_radius=1.*size, flux=flux*res['pars'][5])
        for i in range(len(obs_list)):
            obs = obs_list[i]
            im = obs.psf.image.copy()
            im *= 1.0/im.sum()/len(obs_list)
            psf_gsimage = galsim.Image(im,wcs=obs.psf.jacobian.get_galsim_wcs())
            psf_ii = galsim.InterpolatedImage(psf_gsimage,x_interpolant='lanczos15')

            model = galsim.Convolve(model_,psf_ii)
            gal_stamp = galsim.Image(np.shape(obs.image)[0],np.shape(obs.image)[1], wcs=obs.jacobian.get_galsim_wcs())

            model.drawImage(image=gal_stamp)
            if i==0:
                image = gal_stamp.array*obs.weight
            else:
                image += gal_stamp.array*obs.weight

        return image.sum()

    def measure_shape_mof(self,obs_list,T,flux=1000.0,fracdev=None,use_e=None,model='exp'):
        # model in exp, bdf

        pix_range = galsim.roman.pixel_scale/10.
        e_range = 0.1
        fdev = 1.
        def pixe_guess(n):
            return 2.*n*np.random.random() - n

        # possible models are 'exp','dev','bdf' galsim.wfirst.pixel_scale
        cp = ngmix.priors.CenPrior(0.0, 0.0, galsim.roman.pixel_scale, galsim.roman.pixel_scale)
        gp = ngmix.priors.GPriorBA(0.3)
        hlrp = ngmix.priors.FlatPrior(1.0e-4, 1.0e2)
        fracdevp = ngmix.priors.Normal(0.5, 0.1, bounds=[0., 1.])
        fluxp = ngmix.priors.FlatPrior(0, 1.0e5) # not sure what lower bound should be in general

        # center1 + center2 + shape + hlr + fracdev + fluxes for each object
        # guess = np.array([pixe_guess(pix_range),pixe_guess(pix_range),pixe_guess(e_range),pixe_guess(e_range),T,0.5+pixe_guess(fdev),100.])
        if model=='bdf':
            if fracdev is None:
                fracdev = pixe_guess(fdev)
            if use_e is None:
                e1 = pixe_guess(e_range)
                e2 = pixe_guess(e_range)
            else:
                e1 = use_e[0]
                e2 = use_e[1]
            prior = joint_prior.PriorBDFSep(cp, gp, hlrp, fracdevp, fluxp)
            guess = np.array([pixe_guess(pix_range),pixe_guess(pix_range),e1,e2,T,fracdev,flux])
        elif model=='exp':
            prior = joint_prior.PriorSimpleSep(cp, gp, hlrp, fluxp)
            guess = np.array([pixe_guess(pix_range),pixe_guess(pix_range),pixe_guess(e_range),pixe_guess(e_range),T,500.])
        else:
            raise ParamError('Bad model choice.')

        if not self.params['avg_fit']:
            multi_obs_list=MultiBandObsList()
            multi_obs_list.append(obs_list)

            fitter = mof.GSMOF([multi_obs_list], model, prior)
            # center1 + center2 + shape + hlr + fracdev + fluxes for each object
            # guess = np.array([pixe_guess(pix_range),pixe_guess(pix_range),pixe_guess(e_range),pixe_guess(e_range),T,0.5+pixe_guess(fdev),100.])
            fitter.go(guess)

            res_ = fitter.get_object_result(0)
            res_full_  = fitter.get_result()
            if model=='exp':
                res_['flux'] = res_['pars'][5]
            else:
                res_['flux'] = res_['pars'][6]

            res_['s2n_r'] = self.get_snr(obs_list,res_,res_full_)

            return res_,res_full_

        else:

            out = []
            out_obj = []
            for i in range(len(obs_list)):
                multi_obs_list = MultiBandObsList()
                tmp_obs_list = ObsList()
                tmp_obs_list.append(obs_list[i])
                multi_obs_list.append(tmp_obs_list)

                fitter = mof.KGSMOF([multi_obs_list], 'bdf', prior)
                # center1 + center2 + shape + hlr + fracdev + fluxes for each object
                # guess = np.array([pixe_guess(pix_range),pixe_guess(pix_range),pixe_guess(e_range),pixe_guess(e_range),T,0.5+pixe_guess(fdev),100.])
                guess = np.array([pixe_guess(pix_range),pixe_guess(pix_range),pixe_guess(e_range),pixe_guess(e_range),T,0.5+pixe_guess(fdev),100.])
                fitter.go(guess)

                out_obj.append(fitter.get_object_result(0))
                out.append(fitter.get_result())

            return out_obj,out


    def measure_shape_gmix(self,obs_list,T,flux=1000.0,fracdev=None,use_e=None,model='exp'):
        # model in exp, bdf

        pix_range = galsim.roman.pixel_scale/10.
        e_range = 0.1
        fdev = 1.
        def pixe_guess(n):
            return 2.*n*np.random.random() - n

        # possible models are 'exp','dev','bdf' galsim.wfirst.pixel_scale
        cp = ngmix.priors.CenPrior(0.0, 0.0, galsim.roman.pixel_scale, galsim.roman.pixel_scale)
        gp = ngmix.priors.GPriorBA(0.3)
        hlrp = ngmix.priors.FlatPrior(1.0e-4, 1.0e2)
        fracdevp = ngmix.priors.Normal(0.5, 0.1, bounds=[0., 1.])
        fluxp = ngmix.priors.FlatPrior(0, 1.0e5) # not sure what lower bound should be in general

        # center1 + center2 + shape + hlr + fracdev + fluxes for each object
        # guess = np.array([pixe_guess(pix_range),pixe_guess(pix_range),pixe_guess(e_range),pixe_guess(e_range),T,0.5+pixe_guess(fdev),100.])
        if model=='bdf':
            if fracdev is None:
                fracdev = pixe_guess(fdev)
            if use_e is None:
                e1 = pixe_guess(e_range)
                e2 = pixe_guess(e_range)
            else:
                e1 = use_e[0]
                e2 = use_e[1]
            prior = joint_prior.PriorBDFSep(cp, gp, hlrp, fracdevp, fluxp)
            guess = np.array([pixe_guess(pix_range),pixe_guess(pix_range),e1,e2,T,fracdev,flux])
        elif model=='exp':
            prior = joint_prior.PriorSimpleSep(cp, gp, hlrp, fluxp)
            guess = np.array([pixe_guess(pix_range),pixe_guess(pix_range),pixe_guess(e_range),pixe_guess(e_range),T,500.])
        else:
            raise ParamError('Bad model choice.')

            multi_obs_list=MultiBandObsList()
            multi_obs_list.append(obs_list)

            fitter = mof.GSMOF([multi_obs_list], model, prior)
            # center1 + center2 + shape + hlr + fracdev + fluxes for each object
            # guess = np.array([pixe_guess(pix_range),pixe_guess(pix_range),pixe_guess(e_range),pixe_guess(e_range),T,0.5+pixe_guess(fdev),100.])
            fitter.go(guess)

            res_ = fitter.get_object_result(0)
            res_full_  = fitter.get_result()
            if model=='exp':
                res_['flux'] = res_['pars'][5]
            else:
                res_['flux'] = res_['pars'][6]

            res_['s2n_r'] = self.get_snr(obs_list,res_,res_full_)

            return res_,res_full_

    def measure_shape_ngmix(self,obs_list,T,flux=1000.0,model='exp'):

        pix_range = galsim.roman.pixel_scale/10.
        e_range = 0.1
        fdev = 1.
        def pixe_guess(n):
            return 2.*n*np.random.random() - n

        # possible models are 'exp','dev','bdf' galsim.wfirst.pixel_scale
        cp = ngmix.priors.CenPrior(0.0, 0.0, galsim.roman.pixel_scale, galsim.roman.pixel_scale)
        gp = ngmix.priors.GPriorBA(0.3)
        hlrp = ngmix.priors.FlatPrior(1.0e-4, 1.0e2)
        fracdevp = ngmix.priors.TruncatedGaussian(0.5, 0.5, -0.5, 1.5)
        fluxp = ngmix.priors.FlatPrior(0, 1.0e5) # not sure what lower bound should be in general

        prior = joint_prior.PriorBDFSep(cp, gp, hlrp, fracdevp, fluxp)
        # center1 + center2 + shape + hlr + fracdev + fluxes for each object
        # guess = np.array([pixe_guess(pix_range),pixe_guess(pix_range),pixe_guess(e_range),pixe_guess(e_range),T,0.5+pixe_guess(fdev),100.])
        guess = np.array([pixe_guess(pix_range),pixe_guess(pix_range),pixe_guess(e_range),pixe_guess(e_range),T,pixe_guess(fdev),300.])

        if not self.params['avg_fit']:

            guesser           = R50FluxGuesser(T,flux)
            ntry              = 5
            runner            = GalsimRunner(obs_list,model,guesser=guesser)
            runner.go(ntry=ntry)
            fitter            = runner.get_fitter()

            res_ = fitter.get_result()
            if model=='exp':
                res_['flux'] = res_['pars'][5]
            else:
                res_['flux'] = res_['pars'][6]

            return res_,res_

        else:

            out = []
            out_obj = []
            for i in range(len(obs_list)):

                tmp_obs_list = ObsList()
                tmp_obs_list.append(obs_list[i])
                guesser           = R50FluxGuesser(T,flux)
                ntry              = 5
                runner            = GalsimRunner(tmp_obs_list,model,guesser=guesser)
                runner.go(ntry=ntry)
                fitter            = runner.get_fitter()
                out.append(fitter.get_result())
                out_obj.append(fitter.get_result())

            return out_obj,out

    def measure_shape_metacal(self, obs_list, T, method='bootstrap', flux_=1000.0, fracdev=None, use_e=None):
        if method=='ngmix_fitter':
            mcal_keys=['noshear', '1p', '1m', '2p', '2m']
            obsdict = ngmix.metacal.get_all_metacal(obs_list, psf='gauss')
            results_metacal = {}
            for key in mcal_keys:
                mobs = obsdict[key]
                res_= self.measure_shape_ngmix(mobs,flux_)
                results_metacal[key] = res_
            return results_metacal

        elif method=='bootstrap':
            metacal_pars = {'types': ['noshear', '1p', '1m', '2p', '2m'], 'psf': 'gauss'}
            #T = self.hlr
            pix_range = old_div(galsim.roman.pixel_scale,10.)
            e_range = 0.1
            fdev = 1.
            def pixe_guess(n):
                return 2.*n*np.random.random() - n

            cp = ngmix.priors.CenPrior(0.0, 0.0, galsim.roman.pixel_scale, galsim.roman.pixel_scale)
            gp = ngmix.priors.GPriorBA(0.3)
            hlrp = ngmix.priors.FlatPrior(1.0e-4, 1.0e2)
            fracdevp = ngmix.priors.Normal(0.5, 0.1, bounds=[0., 1.])
            fluxp = ngmix.priors.FlatPrior(0, 1.0e5)

            prior = joint_prior.PriorSimpleSep(cp, gp, hlrp, fluxp)
            guess = np.array([pixe_guess(pix_range),pixe_guess(pix_range),pixe_guess(e_range),pixe_guess(e_range),T,500.])

            boot = ngmix.bootstrap.MaxMetacalBootstrapper(obs_list)
            psf_model = "gauss"
            gal_model = "gauss"

            lm_pars={'maxfev':2000, 'xtol':5.0e-5, 'ftol':5.0e-5}
            max_pars={'method': 'lm', 'lm_pars':lm_pars}

            Tguess=T**2/(2*np.log(2))
            ntry=2
            boot.fit_metacal(psf_model, gal_model, max_pars, Tguess, prior=prior, ntry=ntry, metacal_pars=metacal_pars) 
            res_ = boot.get_metacal_result()
            return res_

        elif method=='multiband':
            metacal_pars = {'types': ['noshear', '1p', '1m', '2p', '2m'], 'psf': 'gauss'}
            #T = self.hlr
            pix_range = old_div(galsim.roman.pixel_scale,10.)
            e_range = 0.1
            fdev = 1.
            def pixe_guess(n):
                return 2.*n*np.random.random() - n

            cp = ngmix.priors.CenPrior(0.0, 0.0, galsim.roman.pixel_scale, galsim.roman.pixel_scale)
            gp = ngmix.priors.GPriorBA(0.3)
            hlrp = ngmix.priors.FlatPrior(1.0e-5, 1.0e4)
            fracdevp = ngmix.priors.Normal(0.5, 0.1, bounds=[0., 1.])
            fluxp = [ngmix.priors.FlatPrior(0, 1.0e6),ngmix.priors.FlatPrior(0, 1.0e6)]
            if self.params['multiband_filter'] == 3:
                fluxp.append(ngmix.priors.FlatPrior(0, 1.0e6))

            prior = joint_prior.PriorSimpleSep(cp, gp, hlrp, fluxp)
            guess = np.array([pixe_guess(pix_range),pixe_guess(pix_range),pixe_guess(e_range),pixe_guess(e_range),T,500.])

            boot = ngmix.bootstrap.MaxMetacalBootstrapper(obs_list)
            psf_model = "gauss"
            gal_model = "gauss"

            lm_pars={'maxfev':2000, 'xtol':5.0e-5, 'ftol':5.0e-5}
            max_pars={'method': 'lm', 'lm_pars':lm_pars}

            Tguess=T**2/(2*np.log(2))
            ntry=2
            try:
                boot.fit_metacal(psf_model, gal_model, max_pars, Tguess, prior=prior, ntry=ntry, metacal_pars=metacal_pars) 
                res_ = boot.get_metacal_result()
            except (ngmix.gexceptions.BootGalFailure, ngmix.gexceptions.BootPSFFailure):
                print('multiband fit failed')
                res_ = 0

            return res_


    def make_jacobian(self,dudx,dudy,dvdx,dvdy,x,y):
        j = galsim.JacobianWCS(dudx, dudy, dvdx, dvdy)
        return j.withOrigin(galsim.PositionD(x,y))

    def measure_psf_shape(self,obs_list,T_guess=0.16):
        # doesn't work

        def make_ngmix_prior(T, pixel_scale):

            # centroid is 1 pixel gaussian in each direction
            cen_prior=priors.CenPrior(0.0, 0.0, pixel_scale, pixel_scale)

            # g is Bernstein & Armstrong prior with sigma = 0.1
            gprior=priors.GPriorBA(0.1)

            # T is log normal with width 0.2
            Tprior=priors.LogNormal(T, 0.05)

            # flux is the only uninformative prior
            Fprior=priors.FlatPrior(-10.0, 1e3)

            prior=joint_prior.PriorSimpleSep(cen_prior, gprior, Tprior, Fprior)
            return prior

        T_guess = (T_guess / 2.35482)**2 * 2.

        cnt = dx = dy = e1 = e2 = T = flux = 0
        for ipsf,psf in enumerate(obs_list):

            # try:

            obs = ngmix.Observation(image=psf.psf.image, jacobian=psf.psf.jacobian)

            lm_pars = {'maxfev':4000}
            wcs = self.make_jacobian(psf.psf.jacobian.dudcol,
                                    psf.psf.jacobian.dudrow,
                                    psf.psf.jacobian.dvdcol,
                                    psf.psf.jacobian.dvdrow,
                                    psf.psf.jacobian.col0,
                                    psf.psf.jacobian.row0)
            prior = make_ngmix_prior(T_guess, wcs.minLinearScale())
            runner=PSFRunner(obs, 'gauss', T_guess, lm_pars, prior=prior)
            runner.go(ntry=5)

            flag = runner.fitter.get_result()['flags']
            gmix = runner.fitter.get_gmix()

            # except Exception as e:
            #     print 'exception'
            #     cnt+=1
            #     continue

            if flag != 0:
                print('flag',flag)
                cnt+=1
                continue

            e1_, e2_, T_ = gmix.get_g1g2T()
            dx_, dy_ = gmix.get_cen()
            if (np.abs(e1_) > 0.5) or (np.abs(e2_) > 0.5) or (dx_**2 + dy_**2 > MAX_CENTROID_SHIFT**2):
                print('g,xy',e1_,e2_,dx_,dy_)
                cnt+=1
                continue

            flux_ = gmix.get_flux() / wcs.pixelArea()

            dx   += dx_
            dy   += dy_
            e1   += e1_
            e2   += e2_
            T    += T_
            flux += flux_

        if cnt == len(obs_list):
            return None

        return cnt, dx/(len(obs_list)-cnt), dy/(len(obs_list)-cnt), e1/(len(obs_list)-cnt), e2/(len(obs_list)-cnt), T/(len(obs_list)-cnt), flux/(len(obs_list)-cnt)

    def measure_psf_shape_moments(self,obs_list,method='coadd'):

        BAD_MEASUREMENT = 1
        CENTROID_SHIFT  = 2
        MAX_CENTROID_SHIFT = 1.

        def make_psf_image(self,obs,method):
            if method == "coadd":
                wcs = self.make_jacobian(obs.jacobian.dudcol,
                                        obs.jacobian.dudrow,
                                        obs.jacobian.dvdcol,
                                        obs.jacobian.dvdrow,
                                        obs.jacobian.col0,
                                        obs.jacobian.row0)
                return galsim.Image(obs.image, xmin=1, ymin=1, wcs=wcs)
            elif method == "multiband":
                wcs = self.make_jacobian(obs[0].jacobian.dudcol,
                                        obs[0].jacobian.dudrow,
                                        obs[0].jacobian.dvdcol,
                                        obs[0].jacobian.dvdrow,
                                        obs[0].jacobian.col0,
                                        obs[0].jacobian.row0)
                return galsim.Image(obs[0].image, xmin=1, ymin=1, wcs=wcs)

        out = np.zeros(len(obs_list),dtype=[('e1','f4')]+[('e2','f4')]+[('T','f4')]+[('dx','f4')]+[('dy','f4')]+[('flag','i2')])
        for iobs,obs in enumerate(obs_list):
            M = e1 = e2= 0
            im = make_psf_image(self,obs,method)

            try:
                shape_data = im.FindAdaptiveMom(weight=None, strict=False)
            except:
                out['flag'][iobs] |= BAD_MEASUREMENT
                continue

            if shape_data.moments_status != 0:
                out['flag'][iobs] |= BAD_MEASUREMENT
                continue

            out['dx'][iobs] = shape_data.moments_centroid.x - im.true_center.x
            out['dy'][iobs] = shape_data.moments_centroid.y - im.true_center.y
            if out['dx'][iobs]**2 + out['dy'][iobs]**2 > MAX_CENTROID_SHIFT**2:
                out['flag'][iobs] |= CENTROID_SHIFT
                continue

            # Account for the image wcs
            if im.wcs.isPixelScale():
                out['e1'][iobs] = shape_data.observed_shape.g1
                out['e2'][iobs] = shape_data.observed_shape.g2
                out['T'][iobs]  = 2 * shape_data.moments_sigma**2 * im.scale**2
            else:
                e1    = shape_data.observed_shape.e1
                e2    = shape_data.observed_shape.e2
                s     = shape_data.moments_sigma
                jac   = im.wcs.jacobian(im.true_center)
                M     = np.matrix( [[ 1 + e1, e2 ], [ e2, 1 - e1 ]] ) * s*s
                J     = jac.getMatrix()
                M     = J * M * J.T
                scale = np.sqrt(M/2./s/s)
                e1    = (M[0,0] - M[1,1]) / (M[0,0] + M[1,1])
                e2    = (2.*M[0,1]) / (M[0,0] + M[1,1])
                shear = galsim.Shear(e1=e1, e2=e2)
                out['T'][iobs]  = M[0,0] + M[1,1]
                out['e1'][iobs] = shear.g1
                out['e2'][iobs] = shear.g2

        return out

    def get_coadd_shape(self):


        def get_flux(obs_list):
            flux = 0.
            for obs in obs_list:
                flux += obs.image.sum()
            flux /= len(obs_list)
            if flux<0:
                flux = 10.
            return flux

        #tmp
        # self.psf_model = []
        # for i in range(1,19):
        #     self.pointing.sca = i
        #     self.pointing.get_psf()
        #     self.psf_model.append(self.pointing.PSF)
        #tmp

        print('mpi check 2',self.rank,self.size)

        filename = get_filename(self.params['out_path'],
                                'truth',
                                self.params['output_truth'],
                                name2='truth_gal',
                                overwrite=False)
        truth = fio.FITS(filename)[-1]
        m  = meds.MEDS(self.local_meds)
        m2 = fio.FITS(self.local_meds_psf)
        if self.shape_iter is not None:
            indices = np.array_split(np.arange(len(m['number'][:])),self.shape_cnt)[self.shape_iter]
        else:
            indices = np.arange(len(m['number'][:]))

        print('rank in coadd_shape', self.rank)
        coadd = {}
        res   = np.zeros(len(m['number'][:]),dtype=[('ind',int), ('ra',float), ('dec',float), ('px',float), ('py',float), ('flux',float), ('snr',float), ('e1',float), ('e2',float), ('int_e1',float), ('int_e2',float), ('hlr',float), ('psf_e1',float), ('psf_e2',float), ('psf_T',float), ('psf_nexp_used',int), ('stamp',int), ('g1',float), ('g2',float), ('rot',float), ('size',float), ('redshift',float), ('mag_'+self.pointing.filter,float), ('pind',int), ('bulge_flux',float), ('disk_flux',float), ('flags',int), ('coadd_flags',int), ('nexp_used',int), ('nexp_tot',int), ('cov_11',float), ('cov_12',float), ('cov_21',float), ('cov_22',float),])#, ('coadd_px',float), ('coadd_py',float), ('coadd_flux',float), ('coadd_snr',float), ('coadd_e1',float), ('coadd_e2',float), ('coadd_hlr',float),('coadd_psf_e1',float), ('coadd_psf_e2',float), ('coadd_psf_T',float)])

        for i,ii in enumerate(indices):
            if i%self.size!=self.rank:
                continue
            if i%100==0:
                print('made it to object',i)
            try_save = False

            ind = m['number'][ii]
            t   = truth[ind]

            res['ind'][i]                       = ind
            res['ra'][i]                        = t['ra']
            res['dec'][i]                       = t['dec']
            res['nexp_tot'][i]                  = m['ncutout'][ii]-1
            res['stamp'][i]                     = m['box_size'][ii]
            res['g1'][i]                        = t['g1']
            res['g2'][i]                        = t['g2']
            res['int_e1'][i]                    = t['int_e1']
            res['int_e2'][i]                    = t['int_e2']
            res['rot'][i]                       = t['rot']
            res['size'][i]                      = t['size']
            res['redshift'][i]                  = t['z']
            res['mag_'+self.pointing.filter][i] = t[self.pointing.filter]
            res['pind'][i]                      = t['pind']
            res['bulge_flux'][i]                = t['bflux']
            res['disk_flux'][i]                 = t['dflux']

            obs_list,psf_list,included,w = self.get_exp_list(m,ii,m2=m2,size=t['size'])
            if len(included)==0:
                continue
            # coadd[i]            = psc.Coadder(obs_list).coadd_obs
            # coadd[i].set_meta({'offset_pixels':None,'file_id':None})
            if self.params['shape_code']=='mof':
                res_,res_full_      = self.measure_shape_mof(obs_list,t['size'],flux=get_flux(obs_list),fracdev=t['bflux'],use_e=[t['int_e1'],t['int_e2']],model=self.params['ngmix_model'])
            elif self.params['shape_code']=='ngmix':
                res_,res_full_      = self.measure_shape_ngmix(obs_list,t['size'],model=self.params['ngmix_model'])
            else:
                raise ParamError('unknown shape code request')
            if res_full_['flags'] !=0:
                print('failed',i,ii,get_flux(obs_list))

            wcs = self.make_jacobian(obs_list[0].jacobian.dudcol,
                                    obs_list[0].jacobian.dudrow,
                                    obs_list[0].jacobian.dvdcol,
                                    obs_list[0].jacobian.dvdrow,
                                    obs_list[0].jacobian.col0,
                                    obs_list[0].jacobian.row0)

            if not self.params['avg_fit']:
                res['nexp_used'][i]                 = len(included)
                res['flags'][i]                     = res_full_['flags']
                if res_full_['flags']==0:
                    res['px'][i]                        = res_['pars'][0]
                    res['py'][i]                        = res_['pars'][1]
                    res['flux'][i]                      = res_['flux']
                    res['snr'][i]                       = res_['s2n_r']
                    res['e1'][i]                        = res_['pars'][2]
                    res['e2'][i]                        = res_['pars'][3]
                    res['cov_11'][i]                    = res_['pars_cov'][2,2]
                    res['cov_22'][i]                    = res_['pars_cov'][3,3]
                    res['cov_12'][i]                    = res_['pars_cov'][2,3]
                    res['cov_21'][i]                    = res_['pars_cov'][3,2]
                    res['hlr'][i]                       = res_['pars'][4]
                else:
                    try_save = False
            else:
                mask = []
                for flag in res_full_:
                    if flag['flags']==0:
                        mask.append(True)
                    else:
                        mask.append(False)
                mask = np.array(mask)
                res['nexp_used'][i]                 = np.sum(mask)
                div = 0
                if np.sum(mask)==0:
                    res['flags'][i] = 999
                else:
                    for j in range(len(mask)):
                        if mask[j]:
                            print(i,j,res_[j]['pars'][0],res_[j]['pars'][1])
                            div                                 += w[j]
                            res['px'][i]                        += res_[j]['pars'][0]
                            res['py'][i]                        += res_[j]['pars'][1]
                            res['flux'][i]                      += res_[j]['flux'] * w[j]
                            if self.params['shape_code']=='mof':
                                res['snr'][i]                       = res_[j]['s2n'] * w[j]
                            elif self.params['shape_code']=='ngmix':
                                res['snr'][i]                       = res_[j]['s2n_r'] * w[j]
                            res['e1'][i]                        += res_[j]['pars'][2] * w[j]
                            res['e2'][i]                        += res_[j]['pars'][3] * w[j]
                            res['hlr'][i]                       += res_[j]['pars'][4] * w[j]
                    res['px'][i]                        /= div
                    res['py'][i]                        /= div
                    res['flux'][i]                      /= div
                    res['snr'][i]                       /= div
                    res['e1'][i]                        /= div
                    res['e2'][i]                        /= div
                    res['hlr'][i]                       /= div

            if try_save:
                mosaic = np.hstack((obs_list[i].image for i in range(len(obs_list))))
                psf_mosaic = np.hstack((obs_list[i].psf.image for i in range(len(obs_list))))
                mosaic = np.vstack((mosaic,np.hstack((obs_list[i].weight for i in range(len(obs_list))))))
                plt.imshow(mosaic)
                plt.tight_layout()
                plt.savefig('/users/PCON0003/cond0083/tmp_'+str(i)+'.png', bbox_inches='tight')#, dpi=400)
                plt.close()
                plt.imshow(psf_mosaic)
                plt.tight_layout()
                plt.savefig('/users/PCON0003/cond0083/tmp_psf_'+str(i)+'.png', bbox_inches='tight')#, dpi=400)
                plt.close()

            out = self.measure_psf_shape_moments(psf_list)
            mask = out['flag']==0
            out = out[mask]
            w = w[mask]
            res['psf_e1'][i]        = np.average(out['e1'],weights=w)
            res['psf_e2'][i]        = np.average(out['e2'],weights=w)
            res['psf_T'][i]         = np.average(out['T'],weights=w)
            if len(out)<len(obs_list):
                print('----------- bad psf measurement in ',i)
            res['psf_nexp_used'][i] = len(out)

            # obs_list = ObsList()
            # obs_list.append(coadd[i])
            # res_,res_full_     = self.measure_shape(obs_list,t['size'],model=self.params['ngmix_model'])

            # res['coadd_flags'][i]                   = res_full_['flags']
            # if res_full_['flags']==0:
            #     res['coadd_px'][i]                  = res_['pars'][0]
            #     res['coadd_py'][i]                  = res_['pars'][1]
            #     res['coadd_flux'][i]                = res_['pars'][5] / wcs.pixelArea()
            #     res['coadd_snr'][i]                 = res_['s2n']
            #     res['coadd_e1'][i]                  = res_['pars'][2]
            #     res['coadd_e2'][i]                  = res_['pars'][3]
            #     res['coadd_hlr'][i]                 = res_['pars'][4]

            # out = self.measure_psf_shape_moments([coadd[i]])
            # if out['flag']==0:
            #     res['coadd_psf_e1'][i]        = out['e1']
            #     res['coadd_psf_e2'][i]        = out['e2']
            #     res['coadd_psf_T'][i]         = out['T']
            # else:
            #     res['coadd_psf_e1'][i]        = -9999
            #     res['coadd_psf_e2'][i]        = -9999
            #     res['coadd_psf_T'][i]         = -9999

        m.close()

        print('done measuring',self.rank)

        self.comm.Barrier()
        print('after first barrier')

        if self.rank==0:
            for i in range(1,self.size):
                print('getting',i)
                tmp_res   = self.comm.recv(source=i)
                mask      = tmp_res['size']!=0
                res[mask] = tmp_res[mask]
                # coadd.update(self.comm.recv(source=i))

            print('before barrier',self.rank)
            self.comm.Barrier()
            # print coadd.keys()
            res = res[np.argsort(res['ind'])]
            res['ra'] = np.degrees(res['ra'])
            res['dec'] = np.degrees(res['dec'])
            if self.shape_iter is None:
                ilabel = 0
            else:
                ilabel = self.shape_iter
            filename = get_filename(self.params['out_path'],
                                'ngmix',
                                self.params['output_meds'],
                                var=self.pointing.filter+'_'+str(self.pix)+'_'+str(ilabel),
                                ftype='fits',
                                overwrite=True)
            fio.write(filename,res)

            #tmp
            # if os.path.exists(self.local_meds):
            #     os.remove(self.local_meds)
            #tmp


            # m        = fio.FITS(self.local_meds,'rw')
            # object_data = m['object_data'].read()

            # for i in coadd:
            #     self.dump_meds_wcs_info(object_data,
            #                             i,
            #                             0,
            #                             9999,
            #                             9999,
            #                             9999,
            #                             9999,
            #                             9999,
            #                             9999,
            #                             coadd[i].jacobian.dudcol,
            #                             coadd[i].jacobian.dudrow,
            #                             coadd[i].jacobian.dvdcol,
            #                             coadd[i].jacobian.dvdrow,
            #                             coadd[i].jacobian.col0,
            #                             coadd[i].jacobian.row0)

            #     self.dump_meds_pix_info(m,
            #                             object_data,
            #                             i,
            #                             0,
            #                             coadd[i].image.flatten(),
            #                             coadd[i].weight.flatten(),
            #                             coadd[i].psf.image.flatten())

            # m['object_data'].write(object_data)
            # m.close()

        else:

            self.comm.send(res, dest=0)
            res = None
            # self.comm.send(coadd, dest=0)
            # coadd = None
            print('before barrier',self.rank)
            self.comm.Barrier()

    def get_coadd_shape_mcal(self):

        def get_flux(obs_list):
            flux = 0.
            for obs in obs_list:
                flux += obs.image.sum()
            flux /= len(obs_list)
            if flux<0:
                flux = 10.
            return flux

        #tmp
        # self.psf_model = []
        # for i in range(1,19):
        #     self.pointing.sca = i
        #     self.pointing.get_psf()
        #     self.psf_model.append(self.pointing.PSF)
        #tmp

        print('mpi check 2',self.rank,self.size)

        filename = get_filename(self.params['out_path'],
                                'truth',
                                self.params['output_truth'],
                                name2='truth_gal',
                                overwrite=False)
        truth = fio.FITS(filename)[-1]
        m  = meds.MEDS(self.local_meds)
        #m2 = fio.FITS(self.local_meds_psf)
        if self.shape_iter is not None:
            indices = np.array_split(np.arange(len(m['number'][:])),self.shape_cnt)[self.shape_iter]
        else:
            indices = np.arange(len(m['number'][:]))

        print('rank in coadd_shape', self.rank)
        #coadd = {}
        #res   = np.zeros(len(m['number'][:]),dtype=[('ind',int), ('ra',float), ('dec',float), ('px',float), ('py',float), ('flux',float), ('snr',float), ('e1',float), ('e2',float), ('int_e1',float), ('int_e2',float), ('hlr',float), ('psf_e1',float), ('psf_e2',float), ('psf_T',float), ('psf_nexp_used',int), ('stamp',int), ('g1',float), ('g2',float), ('rot',float), ('size',float), ('redshift',float), ('mag_'+self.pointing.filter,float), ('pind',int), ('bulge_flux',float), ('disk_flux',float), ('flags',int), ('coadd_flags',int), ('nexp_used',int), ('nexp_tot',int), ('cov_11',float), ('cov_12',float), ('cov_21',float), ('cov_22',float),])#, ('coadd_px',float), ('coadd_py',float), ('coadd_flux',float), ('coadd_snr',float), ('coadd_e1',float), ('coadd_e2',float), ('coadd_hlr',float),('coadd_psf_e1',float), ('coadd_psf_e2',float), ('coadd_psf_T',float)])

        metacal_keys=['noshear', '1p', '1m', '2p', '2m']
        res_noshear=np.zeros(len(m['number'][:]),dtype=[('ind',int), ('ra',float), ('dec',float), ('px',float), ('py',float), ('flux',float), ('snr',float), ('e1',float), ('e2',float), ('int_e1',float), ('int_e2',float), ('hlr',float), ('psf_e1',float), ('psf_e2',float), ('psf_T',float), ('psf_nexp_used',int), ('stamp',int), ('g1',float), ('g2',float), ('rot',float), ('size',float), ('redshift',float), ('mag_'+self.pointing.filter,float), ('pind',int), ('bulge_flux',float), ('disk_flux',float), ('flags',int), ('coadd_flags',int), ('nexp_used',int), ('nexp_tot',int), ('cov_11',float), ('cov_12',float), ('cov_21',float), ('cov_22',float),])#('coadd_px',float), ('coadd_py',float), ('coadd_flux',float), ('coadd_snr',float), ('coadd_e1',float), ('coadd_e2',float), ('coadd_hlr',float),('coadd_psf_e1',float), ('coadd_psf_e2',float), ('coadd_psf_T',float)])
        res_1p=np.zeros(len(m['number'][:]),dtype=[('ind',int), ('ra',float), ('dec',float), ('px',float), ('py',float), ('flux',float), ('snr',float), ('e1',float), ('e2',float), ('int_e1',float), ('int_e2',float), ('hlr',float), ('psf_e1',float), ('psf_e2',float), ('psf_T',float), ('psf_nexp_used',int), ('stamp',int), ('g1',float), ('g2',float), ('rot',float), ('size',float), ('redshift',float), ('mag_'+self.pointing.filter,float), ('pind',int), ('bulge_flux',float), ('disk_flux',float), ('flags',int), ('coadd_flags',int), ('nexp_used',int), ('nexp_tot',int), ('cov_11',float), ('cov_12',float), ('cov_21',float), ('cov_22',float),])#('coadd_px',float), ('coadd_py',float), ('coadd_flux',float), ('coadd_snr',float), ('coadd_e1',float), ('coadd_e2',float), ('coadd_hlr',float),('coadd_psf_e1',float), ('coadd_psf_e2',float), ('coadd_psf_T',float)])
        res_1m=np.zeros(len(m['number'][:]),dtype=[('ind',int), ('ra',float), ('dec',float), ('px',float), ('py',float), ('flux',float), ('snr',float), ('e1',float), ('e2',float), ('int_e1',float), ('int_e2',float), ('hlr',float), ('psf_e1',float), ('psf_e2',float), ('psf_T',float), ('psf_nexp_used',int), ('stamp',int), ('g1',float), ('g2',float), ('rot',float), ('size',float), ('redshift',float), ('mag_'+self.pointing.filter,float), ('pind',int), ('bulge_flux',float), ('disk_flux',float), ('flags',int), ('coadd_flags',int), ('nexp_used',int), ('nexp_tot',int), ('cov_11',float), ('cov_12',float), ('cov_21',float), ('cov_22',float),])#('coadd_px',float), ('coadd_py',float), ('coadd_flux',float), ('coadd_snr',float), ('coadd_e1',float), ('coadd_e2',float), ('coadd_hlr',float),('coadd_psf_e1',float), ('coadd_psf_e2',float), ('coadd_psf_T',float)])
        res_2p=np.zeros(len(m['number'][:]),dtype=[('ind',int), ('ra',float), ('dec',float), ('px',float), ('py',float), ('flux',float), ('snr',float), ('e1',float), ('e2',float), ('int_e1',float), ('int_e2',float), ('hlr',float), ('psf_e1',float), ('psf_e2',float), ('psf_T',float), ('psf_nexp_used',int), ('stamp',int), ('g1',float), ('g2',float), ('rot',float), ('size',float), ('redshift',float), ('mag_'+self.pointing.filter,float), ('pind',int), ('bulge_flux',float), ('disk_flux',float), ('flags',int), ('coadd_flags',int), ('nexp_used',int), ('nexp_tot',int), ('cov_11',float), ('cov_12',float), ('cov_21',float), ('cov_22',float),])#('coadd_px',float), ('coadd_py',float), ('coadd_flux',float), ('coadd_snr',float), ('coadd_e1',float), ('coadd_e2',float), ('coadd_hlr',float),('coadd_psf_e1',float), ('coadd_psf_e2',float), ('coadd_psf_T',float)])
        res_2m=np.zeros(len(m['number'][:]),dtype=[('ind',int), ('ra',float), ('dec',float), ('px',float), ('py',float), ('flux',float), ('snr',float), ('e1',float), ('e2',float), ('int_e1',float), ('int_e2',float), ('hlr',float), ('psf_e1',float), ('psf_e2',float), ('psf_T',float), ('psf_nexp_used',int), ('stamp',int), ('g1',float), ('g2',float), ('rot',float), ('size',float), ('redshift',float), ('mag_'+self.pointing.filter,float), ('pind',int), ('bulge_flux',float), ('disk_flux',float), ('flags',int), ('coadd_flags',int), ('nexp_used',int), ('nexp_tot',int), ('cov_11',float), ('cov_12',float), ('cov_21',float), ('cov_22',float),])#('coadd_px',float), ('coadd_py',float), ('coadd_flux',float), ('coadd_snr',float), ('coadd_e1',float), ('coadd_e2',float), ('coadd_hlr',float),('coadd_psf_e1',float), ('coadd_psf_e2',float), ('coadd_psf_T',float)])
        res_tot=[res_noshear, res_1p, res_1m, res_2p, res_2m]

        for i,ii in enumerate(indices):
            if i%self.size!=self.rank:
                continue
            if i%100==0:
                print('made it to object',i)
            try_save = False

            ind = m['number'][ii]
            t   = truth[ind]

            sca_list = m[ii]['sca']
            #m2 = [self.all_psfs[j-1].array for j in sca_list[:m['ncutout'][i]]]
            m2 = [self.all_psfs[j-1] for j in sca_list[:m['ncutout'][i]]] ## first entry is taken care by the first function in get_exp_list. 
            obs_list,psf_list,included,w = self.get_exp_list(m,ii,m2=m2,size=t['size'])
            if len(included)==0:
                continue
            #coadd[i]            = psc.Coadder(obs_list).coadd_obs
            #coadd[i].set_meta({'offset_pixels':None,'file_id':None})
            if self.params['shape_code']=='mof':
                res_,res_full_      = self.measure_shape_mof(obs_list,t['size'],flux=get_flux(obs_list),fracdev=t['bflux'],use_e=[t['int_e1'],t['int_e2']],model=self.params['ngmix_model'])
            elif self.params['shape_code']=='ngmix':
                res_,res_full_      = self.measure_shape_ngmix(obs_list,t['size'],model=self.params['ngmix_model'])
            elif self.params['shape_code']=='metacal':
                res_ = self.measure_shape_metacal(obs_list, t['size'], method='bootstrap', flux_=get_flux(obs_list), fracdev=t['bflux'],use_e=[t['int_e1'],t['int_e2']])
            else:
                raise ParamError('unknown shape code request')
            
            for k in metacal_keys:
                if res_[k]['flags'] !=0:
                    print('failed',i,ii,get_flux(obs_list))

            wcs = self.make_jacobian(obs_list[0].jacobian.dudcol,
                                    obs_list[0].jacobian.dudrow,
                                    obs_list[0].jacobian.dvdcol,
                                    obs_list[0].jacobian.dvdrow,
                                    obs_list[0].jacobian.col0,
                                    obs_list[0].jacobian.row0)

            iteration=0
            for key in metacal_keys:
                res_tot[iteration]['ind'][i]                       = ind
                res_tot[iteration]['ra'][i]                        = t['ra']
                res_tot[iteration]['dec'][i]                       = t['dec']
                res_tot[iteration]['nexp_tot'][i]                  = m['ncutout'][ii]-1
                res_tot[iteration]['stamp'][i]                     = m['box_size'][ii]
                res_tot[iteration]['g1'][i]                        = t['g1']
                res_tot[iteration]['g2'][i]                        = t['g2']
                res_tot[iteration]['int_e1'][i]                    = t['int_e1']
                res_tot[iteration]['int_e2'][i]                    = t['int_e2']
                res_tot[iteration]['rot'][i]                       = t['rot']
                res_tot[iteration]['size'][i]                      = t['size']
                res_tot[iteration]['redshift'][i]                  = t['z']
                res_tot[iteration]['mag_'+self.pointing.filter][i] = t[self.pointing.filter]
                res_tot[iteration]['pind'][i]                      = t['pind']
                res_tot[iteration]['bulge_flux'][i]                = t['bflux']
                res_tot[iteration]['disk_flux'][i]                 = t['dflux']

                if not self.params['avg_fit']:
                    res_tot[iteration]['nexp_used'][i]                 = len(included)
                    res_tot[iteration]['flags'][i]                     = res_[key]['flags']
                    if res_[key]['flags']==0:
                        res_tot[iteration]['px'][i]                        = res_[key]['pars'][0]
                        res_tot[iteration]['py'][i]                        = res_[key]['pars'][1]
                        res_tot[iteration]['flux'][i]                      = res_[key]['flux']
                        res_tot[iteration]['snr'][i]                       = res_[key]['s2n_r']
                        res_tot[iteration]['e1'][i]                        = res_[key]['pars'][2]
                        res_tot[iteration]['e2'][i]                        = res_[key]['pars'][3]
                        res_tot[iteration]['cov_11'][i]                    = res_[key]['pars_cov'][2,2]
                        res_tot[iteration]['cov_22'][i]                    = res_[key]['pars_cov'][3,3]
                        res_tot[iteration]['cov_12'][i]                    = res_[key]['pars_cov'][2,3]
                        res_tot[iteration]['cov_21'][i]                    = res_[key]['pars_cov'][3,2]
                        res_tot[iteration]['hlr'][i]                       = res_[key]['pars'][4]
                        res_tot[iteration]['psf_e1'][i]                    = res_[key]['gpsf'][0]
                        res_tot[iteration]['psf_e2'][i]                    = res_[key]['gpsf'][1]
                        res_tot[iteration]['psf_T'][i]                     = res_[key]['Tpsf']
                    else:
                        try_save = False
                
                else:
                    mask = []
                    for flag in res_full_:
                        if flag['flags']==0:
                            mask.append(True)
                        else:
                            mask.append(False)
                    mask = np.array(mask)
                    res['nexp_used'][i]                 = np.sum(mask)
                    div = 0
                    if np.sum(mask)==0:
                        res['flags'][i] = 999
                    else:
                        for j in range(len(mask)):
                            if mask[j]:
                                print(i,j,res_[j]['pars'][0],res_[j]['pars'][1])
                                div                                 += w[j]
                                res['px'][i]                        += res_[j]['pars'][0]
                                res['py'][i]                        += res_[j]['pars'][1]
                                res['flux'][i]                      += res_[j]['flux'] * w[j]
                                if self.params['shape_code']=='mof':
                                    res['snr'][i]                       = res_[j]['s2n'] * w[j]
                                elif self.params['shape_code']=='ngmix':
                                    res['snr'][i]                       = res_[j]['s2n_r'] * w[j]
                                res['e1'][i]                        += res_[j]['pars'][2] * w[j]
                                res['e2'][i]                        += res_[j]['pars'][3] * w[j]
                                res['hlr'][i]                       += res_[j]['pars'][4] * w[j]
                        res['px'][i]                        /= div
                        res['py'][i]                        /= div
                        res['flux'][i]                      /= div
                        res['snr'][i]                       /= div
                        res['e1'][i]                        /= div
                        res['e2'][i]                        /= div
                        res['hlr'][i]                       /= div
                
                if try_save:
                    mosaic = np.hstack((obs_list[i].image for i in range(len(obs_list))))
                    psf_mosaic = np.hstack((obs_list[i].psf.image for i in range(len(obs_list))))
                    mosaic = np.vstack((mosaic,np.hstack((obs_list[i].weight for i in range(len(obs_list))))))
                    plt.imshow(mosaic)
                    plt.tight_layout()
                    plt.savefig('/users/PCON0003/cond0083/tmp_'+str(i)+'.png', bbox_inches='tight')#, dpi=400)
                    plt.close()
                    plt.imshow(psf_mosaic)
                    plt.tight_layout()
                    plt.savefig('/users/PCON0003/cond0083/tmp_psf_'+str(i)+'.png', bbox_inches='tight')#, dpi=400)
                    plt.close()

                iteration+=1
        # end of metacal key loop. 
        #print(res_tot[0]['size'])
        m.close()

        print('done measuring',self.rank)

        self.comm.Barrier()
        print('after first barrier')

        for j in range(5):
            if self.rank==0:
                for i in range(1,self.size):
                    print('getting',i)
                    tmp_res   = self.comm.recv(source=i)
                    mask      = tmp_res['size']!=0
                    res_tot[j][mask] = tmp_res[mask]
                    # coadd.update(self.comm.recv(source=i))

                print('before barrier',self.rank)
                self.comm.Barrier()
                # print coadd.keys()
                res = res_tot[j][np.argsort(res_tot[j]['ind'])]
                res['ra'] = np.degrees(res['ra'])
                res['dec'] = np.degrees(res['dec'])
                if self.shape_iter is None:
                    ilabel = 0
                else:
                    ilabel = self.shape_iter
                filename = get_filename(self.params['out_path'],
                                    'ngmix/single',
                                    self.params['output_meds'],
                                    var=self.pointing.filter+'_'+str(self.pix)+'_'+str(ilabel)+'_mcal_'+str(metacal_keys[j]),
                                    ftype='fits',
                                    overwrite=True)
                fio.write(filename,res)

            else:

                self.comm.send(res_tot[j], dest=0)
                #self.comm.send(coadd, dest=0)
                #coadd = None
                print('before barrier',self.rank)
                self.comm.Barrier()

    def get_coadd_shape_coadd(self):

        def get_flux(obs_list):
            flux = 0.
            for obs in obs_list:
                flux += obs.image.sum()
            flux /= len(obs_list)
            if flux<0:
                flux = 10.
            return flux
        #tmp
        # self.psf_model = []
        # for i in range(1,19):
        #     self.pointing.sca = i
        #     self.pointing.get_psf()
        #     self.psf_model.append(self.pointing.PSF)
        #tmp

        print('mpi check 2',self.rank,self.size)

        filename = get_filename(self.params['out_path'],
                                'truth',
                                self.params['output_truth'],
                                name2='truth_gal',
                                overwrite=False)
        truth = fio.FITS(filename)[-1]
        m  = meds.MEDS(self.local_meds)
        #m2 = fio.FITS(self.local_meds_psf)
        if self.shape_iter is not None:
            indices = np.array_split(np.arange(len(m['number'][:])),self.shape_cnt)[self.shape_iter]
        else:
            indices = np.arange(len(m['number'][:]))

        print('rank in coadd_shape', self.rank)
        #coadd = {}
        #res   = np.zeros(len(m['number'][:]),dtype=[('ind',int), ('ra',float), ('dec',float), ('px',float), ('py',float), ('flux',float), ('snr',float), ('e1',float), ('e2',float), ('int_e1',float), ('int_e2',float), ('hlr',float), ('psf_e1',float), ('psf_e2',float), ('psf_T',float), ('psf_nexp_used',int), ('stamp',int), ('g1',float), ('g2',float), ('rot',float), ('size',float), ('redshift',float), ('mag_'+self.pointing.filter,float), ('pind',int), ('bulge_flux',float), ('disk_flux',float), ('flags',int), ('coadd_flags',int), ('nexp_used',int), ('nexp_tot',int), ('cov_11',float), ('cov_12',float), ('cov_21',float), ('cov_22',float),])#, ('coadd_px',float), ('coadd_py',float), ('coadd_flux',float), ('coadd_snr',float), ('coadd_e1',float), ('coadd_e2',float), ('coadd_hlr',float),('coadd_psf_e1',float), ('coadd_psf_e2',float), ('coadd_psf_T',float)])

        metacal_keys=['noshear', '1p', '1m', '2p', '2m']
        res_noshear=np.zeros(len(m['number'][:]),dtype=[('ind',int), ('ra',float), ('dec',float), ('px',float), ('py',float), ('flux',float), ('snr',float), ('e1',float), ('e2',float), ('int_e1',float), ('int_e2',float), ('hlr',float), ('psf_e1',float), ('psf_e2',float), ('psf_T',float), ('psf_nexp_used',int), ('stamp',int), ('g1',float), ('g2',float), ('rot',float), ('size',float), ('redshift',float), ('mag_'+self.pointing.filter,float), ('pind',int), ('bulge_flux',float), ('disk_flux',float), ('flags',int), ('coadd_flags',int), ('nexp_used',int), ('nexp_tot',int), ('cov_11',float), ('cov_12',float), ('cov_21',float), ('cov_22',float),('coadd_px',float), ('coadd_py',float), ('coadd_flux',float), ('coadd_snr',float), ('coadd_e1',float), ('coadd_e2',float), ('coadd_hlr',float),('coadd_psf_e1',float), ('coadd_psf_e2',float), ('coadd_psf_T',float)])
        res_1p=np.zeros(len(m['number'][:]),dtype=[('ind',int), ('ra',float), ('dec',float), ('px',float), ('py',float), ('flux',float), ('snr',float), ('e1',float), ('e2',float), ('int_e1',float), ('int_e2',float), ('hlr',float), ('psf_e1',float), ('psf_e2',float), ('psf_T',float), ('psf_nexp_used',int), ('stamp',int), ('g1',float), ('g2',float), ('rot',float), ('size',float), ('redshift',float), ('mag_'+self.pointing.filter,float), ('pind',int), ('bulge_flux',float), ('disk_flux',float), ('flags',int), ('coadd_flags',int), ('nexp_used',int), ('nexp_tot',int), ('cov_11',float), ('cov_12',float), ('cov_21',float), ('cov_22',float),('coadd_px',float), ('coadd_py',float), ('coadd_flux',float), ('coadd_snr',float), ('coadd_e1',float), ('coadd_e2',float), ('coadd_hlr',float),('coadd_psf_e1',float), ('coadd_psf_e2',float), ('coadd_psf_T',float)])
        res_1m=np.zeros(len(m['number'][:]),dtype=[('ind',int), ('ra',float), ('dec',float), ('px',float), ('py',float), ('flux',float), ('snr',float), ('e1',float), ('e2',float), ('int_e1',float), ('int_e2',float), ('hlr',float), ('psf_e1',float), ('psf_e2',float), ('psf_T',float), ('psf_nexp_used',int), ('stamp',int), ('g1',float), ('g2',float), ('rot',float), ('size',float), ('redshift',float), ('mag_'+self.pointing.filter,float), ('pind',int), ('bulge_flux',float), ('disk_flux',float), ('flags',int), ('coadd_flags',int), ('nexp_used',int), ('nexp_tot',int), ('cov_11',float), ('cov_12',float), ('cov_21',float), ('cov_22',float),('coadd_px',float), ('coadd_py',float), ('coadd_flux',float), ('coadd_snr',float), ('coadd_e1',float), ('coadd_e2',float), ('coadd_hlr',float),('coadd_psf_e1',float), ('coadd_psf_e2',float), ('coadd_psf_T',float)])
        res_2p=np.zeros(len(m['number'][:]),dtype=[('ind',int), ('ra',float), ('dec',float), ('px',float), ('py',float), ('flux',float), ('snr',float), ('e1',float), ('e2',float), ('int_e1',float), ('int_e2',float), ('hlr',float), ('psf_e1',float), ('psf_e2',float), ('psf_T',float), ('psf_nexp_used',int), ('stamp',int), ('g1',float), ('g2',float), ('rot',float), ('size',float), ('redshift',float), ('mag_'+self.pointing.filter,float), ('pind',int), ('bulge_flux',float), ('disk_flux',float), ('flags',int), ('coadd_flags',int), ('nexp_used',int), ('nexp_tot',int), ('cov_11',float), ('cov_12',float), ('cov_21',float), ('cov_22',float),('coadd_px',float), ('coadd_py',float), ('coadd_flux',float), ('coadd_snr',float), ('coadd_e1',float), ('coadd_e2',float), ('coadd_hlr',float),('coadd_psf_e1',float), ('coadd_psf_e2',float), ('coadd_psf_T',float)])
        res_2m=np.zeros(len(m['number'][:]),dtype=[('ind',int), ('ra',float), ('dec',float), ('px',float), ('py',float), ('flux',float), ('snr',float), ('e1',float), ('e2',float), ('int_e1',float), ('int_e2',float), ('hlr',float), ('psf_e1',float), ('psf_e2',float), ('psf_T',float), ('psf_nexp_used',int), ('stamp',int), ('g1',float), ('g2',float), ('rot',float), ('size',float), ('redshift',float), ('mag_'+self.pointing.filter,float), ('pind',int), ('bulge_flux',float), ('disk_flux',float), ('flags',int), ('coadd_flags',int), ('nexp_used',int), ('nexp_tot',int), ('cov_11',float), ('cov_12',float), ('cov_21',float), ('cov_22',float),('coadd_px',float), ('coadd_py',float), ('coadd_flux',float), ('coadd_snr',float), ('coadd_e1',float), ('coadd_e2',float), ('coadd_hlr',float),('coadd_psf_e1',float), ('coadd_psf_e2',float), ('coadd_psf_T',float)])
        res_tot=[res_noshear, res_1p, res_1m, res_2p, res_2m]

        for i,ii in enumerate(indices):
            if i%self.size!=self.rank:
                continue
            if i%100==0:
                print('made it to object',i)
            try_save = False

            ind = m['number'][ii]
            t   = truth[ind]

            sca_list = m[ii]['sca']
            #m2 = [self.all_psfs[j-1].array for j in sca_list[:m['ncutout'][i]]] 
            m2 = [self.all_psfs[j-1] for j in sca_list[:m['ncutout'][i]]] ## first entry is taken care by the first function in get_exp_list_coadd. 
            m2_coadd = [self.all_psfs[j-1] for j in sca_list[:m['ncutout'][i]]]## first entry is taken care by the first function in get_exp_list_coadd. 
            if self.params['coadds']=='single':
                obs_list,psf_list,included,w = self.get_exp_list(m,ii,m2=m2,size=t['size'])
            elif self.params['coadds']=='coadds':
                obs_list,psf_list,included,w = self.get_exp_list_coadd(m,ii,m2=m2_coadd,size=t['size'])
            if len(included)==0:
                for f in range(5):
                    res_tot[f]['flags'][i] = 5
                continue
            
            if self.params['coadds']=='coadds':
                coadd            = psc.Coadder(obs_list,flat_wcs=True).coadd_obs
                coadd.psf.image[coadd.psf.image<0] = 0 # set negative pixels to zero. 
                coadd.set_meta({'offset_pixels':None,'file_id':None})
                ### when doing oversampling ###
                if self.params['oversample'] == 4:
                    new_coadd_psf_block = block_reduce(coadd.psf.image, block_size=(4,4), func=np.sum)
                    new_coadd_psf_jacob = Jacobian( row=15.5, #(coadd.psf.jacobian.row0/self.params['oversample']),
                                                    col=15.5, #(coadd.psf.jacobian.col0/self.params['oversample']), 
                                                    dvdrow=(coadd.psf.jacobian.dvdrow*self.params['oversample']),
                                                    dvdcol=(coadd.psf.jacobian.dvdcol*self.params['oversample']),
                                                    dudrow=(coadd.psf.jacobian.dudrow*self.params['oversample']),
                                                    dudcol=(coadd.psf.jacobian.dudcol*self.params['oversample']))
                    coadd_psf_obs = Observation(new_coadd_psf_block, jacobian=new_coadd_psf_jacob, meta={'offset_pixels':None,'file_id':None})
                    coadd.psf = coadd_psf_obs
            
            if self.params['shape_code']=='mof':
                res_,res_full_      = self.measure_shape_mof(obs_list,t['size'],flux=get_flux(obs_list),fracdev=t['bflux'],use_e=[t['int_e1'],t['int_e2']],model=self.params['ngmix_model'])
            elif self.params['shape_code']=='ngmix':
                res_,res_full_      = self.measure_shape_ngmix(obs_list,t['size'],model=self.params['ngmix_model'])
            elif self.params['shape_code']=='metacal':
                if self.params['coadds']=='single':
                    res_ = self.measure_shape_metacal(obs_list, t['size'], method='bootstrap', flux_=get_flux(obs_list), fracdev=t['bflux'],use_e=[t['int_e1'],t['int_e2']])
            else:
                raise ParamError('unknown shape code request')
            
            for k in metacal_keys:
                if self.params['coadds']=='single':
                    if res_[k]['flags'] !=0:
                        print('failed',i,ii,get_flux(obs_list))

            wcs = self.make_jacobian(obs_list[0].jacobian.dudcol,
                                    obs_list[0].jacobian.dudrow,
                                    obs_list[0].jacobian.dvdcol,
                                    obs_list[0].jacobian.dvdrow,
                                    obs_list[0].jacobian.col0,
                                    obs_list[0].jacobian.row0)

            iteration=0
            for key in metacal_keys:
                res_tot[iteration]['ind'][i]                       = ind
                res_tot[iteration]['ra'][i]                        = t['ra']
                res_tot[iteration]['dec'][i]                       = t['dec']
                res_tot[iteration]['nexp_tot'][i]                  = m['ncutout'][ii]-1
                res_tot[iteration]['stamp'][i]                     = m['box_size'][ii]
                res_tot[iteration]['g1'][i]                        = t['g1']
                res_tot[iteration]['g2'][i]                        = t['g2']
                res_tot[iteration]['int_e1'][i]                    = t['int_e1']
                res_tot[iteration]['int_e2'][i]                    = t['int_e2']
                res_tot[iteration]['rot'][i]                       = t['rot']
                res_tot[iteration]['size'][i]                      = t['size']
                res_tot[iteration]['redshift'][i]                  = t['z']
                res_tot[iteration]['mag_'+self.pointing.filter][i] = t[self.pointing.filter]
                res_tot[iteration]['pind'][i]                      = t['pind']
                res_tot[iteration]['bulge_flux'][i]                = t['bflux']
                res_tot[iteration]['disk_flux'][i]                 = t['dflux']

                if self.params['coadds']=='single':
                    if not self.params['avg_fit']:
                        res_tot[iteration]['nexp_used'][i]                 = len(included)
                        res_tot[iteration]['flags'][i]                     = res_[key]['flags']
                        if res_[key]['flags']==0:
                            res_tot[iteration]['px'][i]                        = res_[key]['pars'][0]
                            res_tot[iteration]['py'][i]                        = res_[key]['pars'][1]
                            res_tot[iteration]['flux'][i]                      = res_[key]['flux']
                            res_tot[iteration]['snr'][i]                       = res_[key]['s2n_r']
                            res_tot[iteration]['e1'][i]                        = res_[key]['pars'][2]
                            res_tot[iteration]['e2'][i]                        = res_[key]['pars'][3]
                            res_tot[iteration]['cov_11'][i]                    = res_[key]['pars_cov'][2,2]
                            res_tot[iteration]['cov_22'][i]                    = res_[key]['pars_cov'][3,3]
                            res_tot[iteration]['cov_12'][i]                    = res_[key]['pars_cov'][2,3]
                            res_tot[iteration]['cov_21'][i]                    = res_[key]['pars_cov'][3,2]
                            res_tot[iteration]['hlr'][i]                       = res_[key]['pars'][4]
                        else:
                            try_save = False
                    
                    else:
                        mask = []
                        for flag in res_full_:
                            if flag['flags']==0:
                                mask.append(True)
                            else:
                                mask.append(False)
                        mask = np.array(mask)
                        res['nexp_used'][i]                 = np.sum(mask)
                        div = 0
                        if np.sum(mask)==0:
                            res['flags'][i] = 999
                        else:
                            for j in range(len(mask)):
                                if mask[j]:
                                    print(i,j,res_[j]['pars'][0],res_[j]['pars'][1])
                                    div                                 += w[j]
                                    res['px'][i]                        += res_[j]['pars'][0]
                                    res['py'][i]                        += res_[j]['pars'][1]
                                    res['flux'][i]                      += res_[j]['flux'] * w[j]
                                    if self.params['shape_code']=='mof':
                                        res['snr'][i]                       = res_[j]['s2n'] * w[j]
                                    elif self.params['shape_code']=='ngmix':
                                        res['snr'][i]                       = res_[j]['s2n_r'] * w[j]
                                    res['e1'][i]                        += res_[j]['pars'][2] * w[j]
                                    res['e2'][i]                        += res_[j]['pars'][3] * w[j]
                                    res['hlr'][i]                       += res_[j]['pars'][4] * w[j]
                            res['px'][i]                        /= div
                            res['py'][i]                        /= div
                            res['flux'][i]                      /= div
                            res['snr'][i]                       /= div
                            res['e1'][i]                        /= div
                            res['e2'][i]                        /= div
                            res['hlr'][i]                       /= div
                
                if try_save:
                    mosaic = np.hstack((obs_list[i].image for i in range(len(obs_list))))
                    psf_mosaic = np.hstack((obs_list[i].psf.image for i in range(len(obs_list))))
                    mosaic = np.vstack((mosaic,np.hstack((obs_list[i].weight for i in range(len(obs_list))))))
                    plt.imshow(mosaic)
                    plt.tight_layout()
                    plt.savefig('/users/PCON0003/cond0083/tmp_'+str(i)+'.png', bbox_inches='tight')#, dpi=400)
                    plt.close()
                    plt.imshow(psf_mosaic)
                    plt.tight_layout()
                    plt.savefig('/users/PCON0003/cond0083/tmp_psf_'+str(i)+'.png', bbox_inches='tight')#, dpi=400)
                    plt.close()

                iteration+=1
            
            if self.params['coadds']=='coadds':
                obs_list = ObsList()
                obs_list.append(coadd)
                #res_,res_full_     = self.measure_shape(obs_list,t['size'],model=self.params['ngmix_model'])
                res_ = self.measure_shape_metacal(obs_list, t['size'], method='bootstrap', flux_=get_flux(obs_list), fracdev=t['bflux'],use_e=[t['int_e1'],t['int_e2']])
                #out = self.measure_psf_shape_moments(obs_list, method='coadd')
                #res['coadd_flags'][i]                   = res_full_['flags']
                iteration=0
                for key in metacal_keys:
                    #if res_full_['flags']==0:
                    if res_[key]['flags']==0:
                        res_tot[iteration]['coadd_px'][i]                  = res_[key]['pars'][0]
                        res_tot[iteration]['coadd_py'][i]                  = res_[key]['pars'][1]
                        res_tot[iteration]['coadd_flux'][i]                = res_[key]['pars'][5] / wcs.pixelArea()
                        res_tot[iteration]['coadd_snr'][i]                 = res_[key]['s2n']
                        res_tot[iteration]['coadd_e1'][i]                  = res_[key]['pars'][2]
                        res_tot[iteration]['coadd_e2'][i]                  = res_[key]['pars'][3]
                        res_tot[iteration]['coadd_hlr'][i]                 = res_[key]['pars'][4]
                        res_tot[iteration]['coadd_psf_e1'][i]              = res_[key]['gpsf'][0]
                        res_tot[iteration]['coadd_psf_e2'][i]              = res_[key]['gpsf'][1]
                        res_tot[iteration]['coadd_psf_T'][i]               = res_[key]['Tpsf']

                    # if np.all(out['flag'])==0:
                    #     res_tot[iteration]['coadd_psf_e1'][i]        = np.mean(out['e1'])
                    #     res_tot[iteration]['coadd_psf_e2'][i]        = np.mean(out['e2'])
                    #     res_tot[iteration]['coadd_psf_T'][i]         = np.mean(out['T'])
                    # else:
                    #     res_tot[iteration]['coadd_psf_e1'][i]        = -9999
                    #     res_tot[iteration]['coadd_psf_e2'][i]        = -9999
                    #     res_tot[iteration]['coadd_psf_T'][i]         = -9999
                    iteration+=1
            
        # end of metacal key loop. 
        m.close()

        print('done measuring',self.rank)

        self.comm.Barrier()
        print('after first barrier')

        for j in range(5):
            if self.rank==0:
                for i in range(1,self.size):
                    print('getting',i)
                    tmp_res   = self.comm.recv(source=i)
                    mask      = tmp_res['size']!=0
                    res_tot[j][mask] = tmp_res[mask]
                    # coadd.update(self.comm.recv(source=i))

                print('before barrier',self.rank)
                self.comm.Barrier()
                # print coadd.keys()
                res = res_tot[j][np.argsort(res_tot[j]['ind'])]
                res['ra'] = np.degrees(res['ra'])
                res['dec'] = np.degrees(res['dec'])
                if self.shape_iter is None:
                    ilabel = 0
                else:
                    ilabel = self.shape_iter
                filename = get_filename(self.params['out_path'],
                                    'ngmix/single',
                                    self.params['output_meds'],
                                    var=self.pointing.filter+'_'+str(self.pix)+'_'+str(ilabel)+'_mcal_coadd_'+str(metacal_keys[j]),
                                    ftype='fits',
                                    overwrite=True)
                fio.write(filename,res)

            else:

                self.comm.send(res_tot[j], dest=0)
                #self.comm.send(coadd, dest=0)
                #coadd = None
                print('before barrier',self.rank)
                self.comm.Barrier()

    def get_coadd_shape_multiband_coadd(self):

        def get_flux(obs_list):
            flux = 0.
            for obs in obs_list:
                flux += obs.image.sum()
            flux /= len(obs_list)
            if flux<0:
                flux = 10.
            return flux

        print('mpi check 2',self.rank,self.size)
        filename = get_filename(self.params['out_path'],
                                'truth',
                                self.params['output_truth'],
                                name2='truth_gal',
                                overwrite=False)
        truth = fio.FITS(filename)[-1]
        m_H158  = meds.MEDS(self.local_meds)
        m_J129  = meds.MEDS(self.local_Jmeds)
        if self.params['multiband_filter'] == 3:
            m_F184  = meds.MEDS(self.local_Fmeds)
        if self.shape_iter is not None:
            indices_H = np.array_split(np.arange(len(m_H158['number'][:])),self.shape_cnt)[self.shape_iter]
            indices_J = np.array_split(np.arange(len(m_J129['number'][:])),self.shape_cnt)[self.shape_iter]
            if self.params['multiband_filter'] == 3:
                indices_F = np.array_split(np.arange(len(m_F184['number'][:])),self.shape_cnt)[self.shape_iter]
        else:
            indices_H = np.arange(len(m_H158['number'][:]))
            indices_J = np.arange(len(m_J129['number'][:]))
            if self.params['multiband_filter'] == 3:
                indices_F = np.arange(len(m_F184['number'][:]))

        print('rank in coadd_shape', self.rank)
        #coadd = {}
        #res   = np.zeros(len(m['number'][:]),dtype=[('ind',int), ('ra',float), ('dec',float), ('px',float), ('py',float), ('flux',float), ('snr',float), ('e1',float), ('e2',float), ('int_e1',float), ('int_e2',float), ('hlr',float), ('psf_e1',float), ('psf_e2',float), ('psf_T',float), ('psf_nexp_used',int), ('stamp',int), ('g1',float), ('g2',float), ('rot',float), ('size',float), ('redshift',float), ('mag_'+self.pointing.filter,float), ('pind',int), ('bulge_flux',float), ('disk_flux',float), ('flags',int), ('coadd_flags',int), ('nexp_used',int), ('nexp_tot',int), ('cov_11',float), ('cov_12',float), ('cov_21',float), ('cov_22',float),])#, ('coadd_px',float), ('coadd_py',float), ('coadd_flux',float), ('coadd_snr',float), ('coadd_e1',float), ('coadd_e2',float), ('coadd_hlr',float),('coadd_psf_e1',float), ('coadd_psf_e2',float), ('coadd_psf_T',float)])

        metacal_keys=['noshear', '1p', '1m', '2p', '2m']
        res_noshear=np.zeros(len(m_H158['number'][:]),dtype=[('ind',int), ('ra',float), ('dec',float), ('px',float), ('py',float), ('flux',float), ('snr',float), ('e1',float), ('e2',float), ('int_e1',float), ('int_e2',float), ('hlr',float), ('psf_e1',float), ('psf_e2',float), ('psf_T',float), ('psf_nexp_used',int), ('stamp',int), ('g1',float), ('g2',float), ('rot',float), ('size',float), ('redshift',float), ('mag_'+self.pointing.filter,float), ('pind',int), ('bulge_flux',float), ('disk_flux',float), ('flags',int), ('coadd_flags',int), ('nexp_used',int), ('nexp_tot',int), ('cov_11',float), ('cov_12',float), ('cov_21',float), ('cov_22',float),('coadd_px',float), ('coadd_py',float), ('coadd_flux',float), ('coadd_snr',float), ('coadd_e1',float), ('coadd_e2',float), ('coadd_hlr',float),('coadd_psf_e1',float), ('coadd_psf_e2',float), ('coadd_psf_T',float)])
        res_1p=np.zeros(len(m_H158['number'][:]),dtype=[('ind',int), ('ra',float), ('dec',float), ('px',float), ('py',float), ('flux',float), ('snr',float), ('e1',float), ('e2',float), ('int_e1',float), ('int_e2',float), ('hlr',float), ('psf_e1',float), ('psf_e2',float), ('psf_T',float), ('psf_nexp_used',int), ('stamp',int), ('g1',float), ('g2',float), ('rot',float), ('size',float), ('redshift',float), ('mag_'+self.pointing.filter,float), ('pind',int), ('bulge_flux',float), ('disk_flux',float), ('flags',int), ('coadd_flags',int), ('nexp_used',int), ('nexp_tot',int), ('cov_11',float), ('cov_12',float), ('cov_21',float), ('cov_22',float),('coadd_px',float), ('coadd_py',float), ('coadd_flux',float), ('coadd_snr',float), ('coadd_e1',float), ('coadd_e2',float), ('coadd_hlr',float),('coadd_psf_e1',float), ('coadd_psf_e2',float), ('coadd_psf_T',float)])
        res_1m=np.zeros(len(m_H158['number'][:]),dtype=[('ind',int), ('ra',float), ('dec',float), ('px',float), ('py',float), ('flux',float), ('snr',float), ('e1',float), ('e2',float), ('int_e1',float), ('int_e2',float), ('hlr',float), ('psf_e1',float), ('psf_e2',float), ('psf_T',float), ('psf_nexp_used',int), ('stamp',int), ('g1',float), ('g2',float), ('rot',float), ('size',float), ('redshift',float), ('mag_'+self.pointing.filter,float), ('pind',int), ('bulge_flux',float), ('disk_flux',float), ('flags',int), ('coadd_flags',int), ('nexp_used',int), ('nexp_tot',int), ('cov_11',float), ('cov_12',float), ('cov_21',float), ('cov_22',float),('coadd_px',float), ('coadd_py',float), ('coadd_flux',float), ('coadd_snr',float), ('coadd_e1',float), ('coadd_e2',float), ('coadd_hlr',float),('coadd_psf_e1',float), ('coadd_psf_e2',float), ('coadd_psf_T',float)])
        res_2p=np.zeros(len(m_H158['number'][:]),dtype=[('ind',int), ('ra',float), ('dec',float), ('px',float), ('py',float), ('flux',float), ('snr',float), ('e1',float), ('e2',float), ('int_e1',float), ('int_e2',float), ('hlr',float), ('psf_e1',float), ('psf_e2',float), ('psf_T',float), ('psf_nexp_used',int), ('stamp',int), ('g1',float), ('g2',float), ('rot',float), ('size',float), ('redshift',float), ('mag_'+self.pointing.filter,float), ('pind',int), ('bulge_flux',float), ('disk_flux',float), ('flags',int), ('coadd_flags',int), ('nexp_used',int), ('nexp_tot',int), ('cov_11',float), ('cov_12',float), ('cov_21',float), ('cov_22',float),('coadd_px',float), ('coadd_py',float), ('coadd_flux',float), ('coadd_snr',float), ('coadd_e1',float), ('coadd_e2',float), ('coadd_hlr',float),('coadd_psf_e1',float), ('coadd_psf_e2',float), ('coadd_psf_T',float)])
        res_2m=np.zeros(len(m_H158['number'][:]),dtype=[('ind',int), ('ra',float), ('dec',float), ('px',float), ('py',float), ('flux',float), ('snr',float), ('e1',float), ('e2',float), ('int_e1',float), ('int_e2',float), ('hlr',float), ('psf_e1',float), ('psf_e2',float), ('psf_T',float), ('psf_nexp_used',int), ('stamp',int), ('g1',float), ('g2',float), ('rot',float), ('size',float), ('redshift',float), ('mag_'+self.pointing.filter,float), ('pind',int), ('bulge_flux',float), ('disk_flux',float), ('flags',int), ('coadd_flags',int), ('nexp_used',int), ('nexp_tot',int), ('cov_11',float), ('cov_12',float), ('cov_21',float), ('cov_22',float),('coadd_px',float), ('coadd_py',float), ('coadd_flux',float), ('coadd_snr',float), ('coadd_e1',float), ('coadd_e2',float), ('coadd_hlr',float),('coadd_psf_e1',float), ('coadd_psf_e2',float), ('coadd_psf_T',float)])
        res_tot=[res_noshear, res_1p, res_1m, res_2p, res_2m]

        for i,ii in enumerate(indices_H):
            if i%self.size!=self.rank:
                continue
            if i%100==0:
                print('made it to object',i)

            try_save = False

            ind = m_H158['number'][ii]
            t   = truth[ind]

            ## use only objects that have 3 filters. check by galaxy ids.
            if self.params['multiband_filter'] == 2:
                if (ind not in m_J129['number']):
                    for f in range(5):
                        res_tot[f]['flags'][i]                     = 3 # flag 3 means the object does not have 2 filters. 
                    continue
            elif self.params['multiband_filter'] == 3:
                if (ind not in m_J129['number']) or (ind not in m_F184['number']):
                    for f in range(5):
                        res_tot[f]['flags'][i]                     = 3 # flag 3 means the object does not have all 3 filters. 
                    continue

            sca_Hlist = m_H158[ii]['sca'] # List of SCAs for the same object in multiple observations. 
            ii_J = m_J129[m_J129['number']==ind]['id'][0]
            sca_Jlist = m_J129[ii_J]['sca']
            m2_H158_coadd = [self.all_psfs[j-1] for j in sca_Hlist[:m_H158['ncutout'][i]]]
            m2_J129_coadd = [self.all_Jpsfs[j-1] for j in sca_Jlist[:m_J129['ncutout'][ii_J]]]
            if self.params['multiband_filter'] == 3:
                ii_F = m_F184[m_F184['number']==ind]['id'][0]
                sca_Flist = m_F184[ii_F]['sca']
                m2_F184_coadd = [self.all_Fpsfs[j-1] for j in sca_Flist[:m_F184['ncutout'][ii_F]]]

            if self.params['coadds']=='single':
                obs_Hlist,psf_Hlist,included_H,w_H = self.get_exp_list(m_H158,ii,m2=m2_H158_coadd,size=t['size'])
                obs_Jlist,psf_Jlist,included_J,w_J = self.get_exp_list(m_J129,ii_J,m2=m2_J129_coadd,size=t['size'])
                obs_Flist,psf_Flist,included_F,w_F = self.get_exp_list(m_F184,ii_F,m2=m2_F184_coadd,size=t['size'])
                if len(obs_Hlist)==0 or len(obs_Jlist)==0 or len(obs_Flist)==0:
                    for f in range(5):
                        res_tot[f]['flags'][i]                     = 4 # flag 4 means the object masking is more than 20%.  
                    continue
            elif self.params['coadds']=='coadds':
                obs_Hlist,psf_Hlist,included_H,w_H = self.get_exp_list_coadd(m_H158,ii,m2=m2_H158_coadd,size=t['size'])
                obs_Jlist,psf_Jlist,included_J,w_J = self.get_exp_list_coadd(m_J129,ii_J,m2=m2_J129_coadd,size=t['size'])
                # check if masking is less than 20%
                if len(obs_Hlist)==0 or len(obs_Jlist)==0:
                    for f in range(5):
                        res_tot[f]['flags'][i]                     = 4 # flag 4 means the object masking is more than 20%.  
                    continue
                coadd_H            = psc.Coadder(obs_Hlist,flat_wcs=True).coadd_obs
                coadd_H.psf.image[coadd_H.psf.image<0] = 0 # set negative pixels to zero. 
                coadd_H.set_meta({'offset_pixels':None,'file_id':None})
                
                coadd_J            = psc.Coadder(obs_Jlist,flat_wcs=True).coadd_obs
                coadd_J.psf.image[coadd_J.psf.image<0] = 0 # set negative pixels to zero. 
                coadd_J.set_meta({'offset_pixels':None,'file_id':None})
                

            if len(included_H)==0:
                for f in range(5):
                    res_tot[f]['flags'][i] = 5 # flag 5 means no flux in the image. 
                continue

            if self.params['coadds']=='single':
                single_mb = [obs_Hlist, obs_Jlist, obs_Flist]
                mb_obs_list = MultiBandObsList()
                for band in range(3):
                    mb_obs_list.append(single_mb[band])

                wcs = self.make_jacobian(obs_Hlist[0].jacobian.dudcol,
                                        obs_Hlist[0].jacobian.dudrow,
                                        obs_Hlist[0].jacobian.dvdcol,
                                        obs_Hlist[0].jacobian.dvdrow,
                                        obs_Hlist[0].jacobian.col0,
                                        obs_Hlist[0].jacobian.row0)

            ### when doing oversampling ###
            if self.params['coadds']=='coadds':
                coadd = [coadd_H, coadd_J] 
                mb_obs_list = MultiBandObsList()
                
                for band in range(2): 
                    obs_list = ObsList()
                    new_coadd_psf_block = block_reduce(coadd[band].psf.image, block_size=(4,4), func=np.sum)
                    new_coadd_psf_jacob = Jacobian( row=15.5,
                                                    col=15.5, 
                                                    dvdrow=(coadd[band].psf.jacobian.dvdrow*self.params['oversample']),
                                                    dvdcol=(coadd[band].psf.jacobian.dvdcol*self.params['oversample']),
                                                    dudrow=(coadd[band].psf.jacobian.dudrow*self.params['oversample']),
                                                    dudcol=(coadd[band].psf.jacobian.dudcol*self.params['oversample']))
                    coadd_psf_obs = Observation(new_coadd_psf_block, jacobian=new_coadd_psf_jacob, meta={'offset_pixels':None,'file_id':None})
                    coadd[band].psf = coadd_psf_obs
                    obs_list.append(coadd[band])
                    mb_obs_list.append(obs_list)

                wcs = self.make_jacobian(coadd_H.jacobian.dudcol,
                                        coadd_H.jacobian.dudrow,
                                        coadd_H.jacobian.dvdcol,
                                        coadd_H.jacobian.dvdrow,
                                        coadd_H.jacobian.col0,
                                        coadd_H.jacobian.row0)

            iteration=0
            for key in metacal_keys:
                res_tot[iteration]['ind'][i]                       = ind
                res_tot[iteration]['ra'][i]                        = t['ra']
                res_tot[iteration]['dec'][i]                       = t['dec']
                #res_tot[iteration]['nexp_tot'][i]                  = m['ncutout'][ii]-1
                #res_tot[iteration]['stamp'][i]                     = m['box_size'][ii]
                res_tot[iteration]['g1'][i]                        = t['g1']
                res_tot[iteration]['g2'][i]                        = t['g2']
                res_tot[iteration]['int_e1'][i]                    = t['int_e1']
                res_tot[iteration]['int_e2'][i]                    = t['int_e2']
                res_tot[iteration]['rot'][i]                       = t['rot']
                res_tot[iteration]['size'][i]                      = t['size']
                res_tot[iteration]['redshift'][i]                  = t['z']
                res_tot[iteration]['mag_'+self.pointing.filter][i] = t[self.pointing.filter]
                res_tot[iteration]['pind'][i]                      = t['pind']
                res_tot[iteration]['bulge_flux'][i]                = t['bflux']
                res_tot[iteration]['disk_flux'][i]                 = t['dflux']

                iteration+=1
            
            if self.params['coadds']=='single':
                res_ = self.measure_shape_metacal(mb_obs_list, t['size'], method='multiband', flux_=1000.0, fracdev=t['bflux'],use_e=[t['int_e1'],t['int_e2']])
            elif self.params['coadds']=='coadds':
                res_ = self.measure_shape_metacal(mb_obs_list, t['size'], method='multiband', flux_=1000.0, fracdev=t['bflux'],use_e=[t['int_e1'],t['int_e2']])
                out = self.measure_psf_shape_moments(mb_obs_list, method='multiband')
            #res['coadd_flags'][i]                   = res_full_['flags']
            iteration=0
            for key in metacal_keys:
                if res_==0:
                    #res_tot[iteration]['ind'][i]                       = 0
                    res_tot[iteration]['flags'][i]                     = 2 # flag 2 means the object didnt pass shape fit. 
                elif res_[key]['flags']==0:
                    res_tot[iteration]['flags'][i]                     = res_[key]['flags']
                    res_tot[iteration]['coadd_px'][i]                  = res_[key]['pars'][0]
                    res_tot[iteration]['coadd_py'][i]                  = res_[key]['pars'][1]
                    res_tot[iteration]['coadd_flux'][i]                = res_[key]['pars'][5] / wcs.pixelArea()
                    res_tot[iteration]['coadd_snr'][i]                 = res_[key]['s2n']
                    res_tot[iteration]['coadd_e1'][i]                  = res_[key]['pars'][2]
                    res_tot[iteration]['coadd_e2'][i]                  = res_[key]['pars'][3]
                    res_tot[iteration]['coadd_hlr'][i]                 = res_[key]['pars'][4]
                    #res_tot[iteration]['coadd_psf_e1'][i]              = res_[key]['gpsf'][0]
                    #res_tot[iteration]['coadd_psf_e2'][i]              = res_[key]['gpsf'][1]
                    #res_tot[iteration]['coadd_psf_T'][i]               = res_[key]['Tpsf']

                if np.all(out['flag'])==0:
                    res_tot[iteration]['coadd_psf_e1'][i]        = np.mean(out['e1'])
                    res_tot[iteration]['coadd_psf_e2'][i]        = np.mean(out['e2'])
                    res_tot[iteration]['coadd_psf_T'][i]         = np.mean(out['T'])
                else:
                    res_tot[iteration]['coadd_psf_e1'][i]        = -9999
                    res_tot[iteration]['coadd_psf_e2'][i]        = -9999
                    res_tot[iteration]['coadd_psf_T'][i]         = -9999
                iteration+=1
        # end of metacal key loop. 
        m_H158.close()
        m_J129.close()
        if self.params['coadds'] == 'single':
            m_F184.close()

        print('done measuring',self.rank)

        self.comm.Barrier()
        print('after first barrier')

        for j in range(5):
            if self.rank==0:
                for i in range(1,self.size):
                    print('getting',i)
                    tmp_res   = self.comm.recv(source=i)
                    mask      = tmp_res['size']!=0
                    res_tot[j][mask] = tmp_res[mask]
                    # coadd.update(self.comm.recv(source=i))

                print('before barrier',self.rank)
                self.comm.Barrier()
                # print coadd.keys()
                res = res_tot[j][np.argsort(res_tot[j]['ind'])]
                res['ra'] = np.degrees(res['ra'])
                res['dec'] = np.degrees(res['dec'])
                if self.shape_iter is None:
                    ilabel = 0
                else:
                    ilabel = self.shape_iter
                filename = get_filename(self.params['out_path'],
                                    'ngmix/coadd_multiband_2filter_gauss',
                                    self.params['output_meds'],
                                    var=self.pointing.filter+'_'+str(self.pix)+'_'+str(ilabel)+'_mcal_coadd_'+str(metacal_keys[j]),
                                    ftype='fits',
                                    overwrite=True)
                fio.write(filename,res)

            else:

                self.comm.send(res_tot[j], dest=0)
                #self.comm.send(coadd, dest=0)
                #coadd = None
                print('before barrier',self.rank)
                self.comm.Barrier()

    def cleanup(self):

        filenames = get_filenames(self.params['out_path'],
                                    'ngmix',
                                    self.params['output_meds'],
                                    var=self.pointing.filter,
                                    ftype='fits')
        filename = get_filename(self.params['out_path'],
                    'ngmix',
                    self.params['output_meds'],
                    var=self.pointing.filter+'_combined',
                    ftype='fits',
                    overwrite=True)

        length = 0
        for f_ in filenames:
            if length==0:
                tmp = fio.FITS(f_)[-1].read()
            length += fio.FITS(f_)[-1].read_header()['NAXIS2']


        l = 0
        out = np.zeros(length,dtype=tmp.dtype)
        for f_ in filenames:
            tmp = fio.FITS(f_)[-1].read()
            for name in tmp.dtype.names:
                out[name][l:l+len(tmp)] = tmp[name]
            l+=len(tmp)

        out = out[np.argsort(out['ind'])]

        fio.write(filename,out)


#class output_metacal(accumulate_output_disk):
<|MERGE_RESOLUTION|>--- conflicted
+++ resolved
@@ -143,17 +143,14 @@
                 raise ParamError('Must define both output_meds and psf_meds in yaml')
             print('shape',self.shape_iter,self.shape_cnt)
             self.load_index()
-<<<<<<< HEAD
-
-=======
->>>>>>> e69d3aee
+
             self.meds_filename = get_filename(self.params['out_path'],
                                 'meds',
                                 self.params['output_meds'],
                                 var=self.pointing.filter+'_'+str(self.pix),
                                 ftype='fits.gz',
                                 overwrite=False)
-<<<<<<< HEAD
+
             self.local_meds = get_filename('/scratch/',
                                 '',
                                 self.params['output_meds'],
@@ -166,25 +163,16 @@
                 if self.params['multiband_filter'] == 3:
                     self.meds_Ffilename = '/hpc/group/cosmology/phy-lsst/my137/roman_F184/'+self.params['sim_set']+'/meds/fiducial_F184_'+str(self.pix)+'.fits.gz'
                     self.local_Fmeds = '/scratch/fiducial_F184_'+str(self.pix)+'.fits'
-=======
-            self.local_meds = get_filename('./',
-                    '',
-                    self.params['output_meds'],
-                    var=self.pointing.filter+'_'+str(self.pix),
-                    ftype='fits',
-                    overwrite=False)
->>>>>>> e69d3aee
+
             self.meds_psf = get_filename(self.params['psf_path'],
                             'meds',
                             self.params['psf_meds'],
                             var=self.pointing.filter+'_'+str(self.pix),
                             ftype='fits.gz',
                             overwrite=False)
-<<<<<<< HEAD
+
             self.local_meds_psf = get_filename('/scratch/',
-=======
-            self.local_meds_psf = get_filename('./',
->>>>>>> e69d3aee
+
                     '',
                     self.params['psf_meds'],
                     var=self.pointing.filter+'_'+str(self.pix),
@@ -192,7 +180,7 @@
                     overwrite=False)
             if self.rank==0:
                 shutil.copy(self.meds_filename,self.local_meds+'.gz')
-<<<<<<< HEAD
+
                 os.system( 'gunzip '+self.local_meds+'.gz')
                 if self.params['multiband']:
                     shutil.copy(self.meds_Jfilename,self.local_Jmeds+'.gz')
@@ -201,23 +189,15 @@
                         shutil.copy(self.meds_Ffilename,self.local_Fmeds+'.gz')
                         os.system( 'gunzip '+self.local_Fmeds+'.gz')
                 
-=======
-                if os.path.exists(self.local_meds):
-                    os.remove(self.local_meds)
-                os.system( 'gunzip '+self.local_meds+'.gz')
->>>>>>> e69d3aee
+
                 if self.local_meds != self.local_meds_psf:
                     shutil.copy(self.meds_psf,self.local_meds_psf+'.gz')
                     if os.path.exists(self.local_meds_psf):
                         os.remove(self.local_meds_psf)
                     os.system( 'gunzip '+self.local_meds_psf+'.gz')
-<<<<<<< HEAD
+
             self.comm.Barrier()
-=======
-
-            self.comm.Barrier()
-
->>>>>>> e69d3aee
+
             return
         else:
             self.file_exists = False
@@ -292,17 +272,13 @@
     def __del__(self):
 
         try:
-<<<<<<< HEAD
+
             os.remove(self.local_meds)
             #os.remove(self.local_meds_psf)
             os.remove(self.local_Jmeds)
             if self.params['multiband_filter'] == 3:
                 os.remove(self.local_Fmeds)
-=======
-            if self.rank==0:
-                os.remove(self.local_meds)
-                os.remove(self.local_meds_psf)
->>>>>>> e69d3aee
+
         except:
             pass
 
@@ -861,64 +837,6 @@
                         
                         
                         self.dump_meds_start_info(object_data,i,j)
-<<<<<<< HEAD
-=======
-                        j+=1
-                    self.dump_meds_start_info(object_data,i,j)
-
-                    print(i,object_data['box_size'][i],index_i,self.index['stamp'][index_i])
-                    if object_data['box_size'][i] > self.index['stamp'][index_i]:
-                        pad_    = int((object_data['box_size'][i] - self.index['stamp'][index_i])/2)
-                        gal_    = np.pad(gal['gal'].array,(pad_,pad_),'wrap').flatten()
-                        weight_ = np.pad(gal['weight'].reshape(self.index['stamp'][index_i],self.index['stamp'][index_i]),(pad_,pad_),'wrap').flatten()
-                    elif object_data['box_size'][i] < self.index['stamp'][index_i]:
-                        pad_    = int((self.index['stamp'][index_i] - object_data['box_size'][i])/2)
-                        gal_    = gal['gal'].array[pad_:-pad_,pad_:-pad_].flatten()
-                        weight_ = gal['weight'].reshape(self.index['stamp'][index_i],self.index['stamp'][index_i])[pad_:-pad_,pad_:-pad_].flatten()
-                    else:
-                        gal_    = gal['gal'].array.flatten()
-                        weight_ = gal['weight']
-
-                    # orig_box_size = object_data['box_size'][i]
-                    # if True:
-                    #     object_data['box_size'][i] = int(orig_box_size*1.5)+int(orig_box_size*1.5)%2
-
-                    # box_diff = object_data['box_size'][i] - self.index['stamp'][index_i]
-
-                    # ====================
-                    # this is a patch, remove later
-                    # gal['x']+=0.5
-                    # gal['y']+=0.5
-                    # ===================
-                    origin_x = gal['gal'].origin.x
-                    origin_y = gal['gal'].origin.y
-                    gal['gal'].setOrigin(0,0)
-                    new_pos  = galsim.PositionD(gal['x']-origin_x,gal['y']-origin_y)
-                    wcs = gal['gal'].wcs.affine(image_pos=new_pos)
-                    self.dump_meds_wcs_info(object_data,
-                                            i,
-                                            j,
-                                            gal['x'],
-                                            gal['y'],
-                                            origin_x,
-                                            origin_y,
-                                            self.index['dither'][index_i],
-                                            self.index['sca'][index_i],
-                                            wcs.dudx,
-                                            wcs.dudy,
-                                            wcs.dvdx,
-                                            wcs.dvdy)
-
-                    self.dump_meds_pix_info(m,
-                                            object_data,
-                                            i,
-                                            j,
-                                            gal_,
-                                            weight_,
-                                            gal['psf'],
-                                            gal['psf2'])
-                    # print np.shape(gals[gal]['psf']),gals[gal]['psf']
->>>>>>> e69d3aee
 
                         #print(i,object_data['box_size'][i],index_i,self.index['stamp'][index_i])
                         if object_data['box_size'][i] > self.index['stamp'][index_i]:
@@ -1019,7 +937,6 @@
 
     def get_exp_list(self,m,i,m2=None,size=None):
 
-<<<<<<< HEAD
         m3=[0]
         for jj,psf_ in enumerate(m2):
             if jj==0:
@@ -1053,8 +970,7 @@
             psf_.drawImage(image=psf_stamp)
             m3.append(psf_stamp.array)
 
-=======
->>>>>>> e69d3aee
+
         if m2 is None:
             m2 = m
 
@@ -1081,13 +997,10 @@
 
             jacob = m.get_jacobian(i, j)
             gal_jacob=Jacobian(
-<<<<<<< HEAD
+
                 row=(m['orig_row'][i][j]-m['orig_start_row'][i][j]), 
                 col=(m['orig_col'][i][j]-m['orig_start_col'][i][j]),
-=======
-                row=jacob['row0'],
-                col=jacob['col0'],
->>>>>>> e69d3aee
+
                 dvdrow=jacob['dvdrow'],
                 dvdcol=jacob['dvdcol'],
                 dudrow=jacob['dudrow'],
