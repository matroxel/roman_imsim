# from __future__ import division
# from __future__ import print_function

# from future import standard_library
# standard_library.install_aliases()
# from builtins import str
# from builtins import range
# from past.builtins import basestring
# from builtins import object
# from past.utils import old_div

import numpy as np
import healpy as hp
import sys, os, io
import math
import copy
import logging
import time
import yaml
import copy
import galsim as galsim
import galsim.wfirst as wfirst
import galsim.config.process as process
import galsim.des as des
# import ngmix
import fitsio as fio
import pickle as pickle
import pickletools
from astropy.time import Time
from mpi4py import MPI
# from mpi_pool import MPIPool
import cProfile, pstats, psutil
import glob
import shutil
import h5py

from .output import accumulate_output_disk
from .image import draw_image 
from .detector import modify_image
from .universe import init_catalogs
from .universe import setupCCM_ab
from .universe import addDust
from .telescope import pointing 
from .misc import ParamError
from .misc import except_func
from .misc import save_obj
from .misc import load_obj
from .misc import convert_dither_to_fits
from .misc import convert_gaia
from .misc import convert_galaxia
from .misc import create_radec_fits
from .misc import hsm
from .misc import get_filename
from .misc import get_filenames
from .misc import write_fits

# Converts galsim WFIRST filter names to indices in Chris' dither file.
filter_dither_dict = {
    'J129' : 3,
    'F184' : 1,
    'Y106' : 4,
    'H158' : 2
}

class wfirst_sim(object):
    """
    WFIRST image simulation.

    Input:
    param_file : File path for input yaml config file or yaml dict. Example located at: ./example.yaml.
    """

    def __init__(self, param_file):

        if isinstance(param_file, str):
            # Load parameter file
            self.params     = yaml.load(open(param_file))
            self.param_file = param_file
            # Do some parsing
            for key in list(self.params.keys()):
                if self.params[key]=='None':
                    self.params[key]=None
                if self.params[key]=='none':
                    self.params[key]=None
                if self.params[key]=='True':
                    self.params[key]=True
                if self.params[key]=='False':
                    self.params[key]=False
            if 'condor' not in self.params:
                self.params['condor']=False

        else:
            # Else use existing param dict
            self.params     = param_file

        if 'tmpdir' in self.params:
            os.chdir(self.params['tmpdir'])


        # Set up some information on processes and MPI
        if self.params['mpi']:
            self.comm = MPI.COMM_WORLD
            self.rank = self.comm.Get_rank()
            self.size = self.comm.Get_size()
            print('doing mpi')
        else:
            self.comm = None
            self.rank = 0
            self.size = 1

        print('mpi',self.rank,self.size)

        # Set up logger. I don't really use this, but it could be used.
        logging.basicConfig(format="%(message)s", level=logging.INFO, stream=sys.stdout)
        self.logger = logging.getLogger('wfirst_sim')

        return

    def setup(self,filter_,dither,sca=1,setup=False):
        """
        Set up initial objects.

        Input:
        filter_ : A filter name. 'None' to determine by dither.
        """
        filter_dither_dict = {
                             'J129' : 3,
                             'F184' : 1,
                             'Y106' : 4,
                             'H158' : 2}
        filter_flux_dict = {
                            'J129' : 'j_WFIRST',
                            'F184' : 'F184W_WFIRST',
                            'Y106' : 'y_WFIRST',
                            'H158' : 'h_WFIRST'}

        if filter_!='None':
            # Filter be present in filter_dither_dict{} (exists in survey strategy file).
            if filter_ not in list(filter_dither_dict.keys()):
                raise ParamError('Supplied invalid filter: '+filter_)

        # This sets up a mostly-unspecified pointing object in this filter. We will later specify a dither and SCA to complete building the pointing information.
        if filter_=='None':
            self.pointing = pointing(self.params,self.logger,filter_=None,sca=None,dither=None,rank=self.rank)
        else:
            self.pointing = pointing(self.params,self.logger,filter_=filter_,sca=None,dither=None,rank=self.rank)

        if not setup:
            # This updates the dither
            self.pointing.update_dither(dither)
            # This sets up a specific pointing for this SCA (things like WCS, PSF)
            self.pointing.update_sca(sca)

        self.gal_rng = galsim.UniformDeviate(self.params['random_seed'])
        # This checks whether a truth galaxy/star catalog exist. If it doesn't exist, it is created based on specifications in the yaml file. It then sets up links to the truth catalogs on disk.
        self.cats     = init_catalogs(self.params, self.pointing, self.gal_rng, self.rank, self.size, comm=self.comm, setup=setup)

        print('Done with init_catalogs')

        if setup:
            return False

        if len(self.cats.gal_ind)==0:
            print('skipping due to no objects near pointing',str(self.rank))
            return True

        return False

    def get_sca_list(self):
        """
        Generate list of SCAs to simulate based on input parameter file.
        """

        if hasattr(self.params,'sca'):
            if self.params['sca'] is None:
                sca_list = np.arange(1,19)
            elif self.params['sca'] == 'None':
                sca_list = np.arange(1,19)
            elif hasattr(self.params['sca'],'__len__'):
                if type(self.params['sca'])==str:
                    raise ParamError('Provided SCA list is not numeric.')
                sca_list = self.params['sca']
            else:
                sca_list = [self.params['sca']]
        else:
            sca_list = np.arange(1,19)

        return sca_list

    def get_inds(self):
        """
        Checks things are setup, cut out objects not near SCA, and distributes objects across procs.
        """

        # If something went wrong and there's no pointing defined, then crash.
        if not hasattr(self,'pointing'):
            raise ParamError('Sim object has no pointing - need to run sim.setup() first.')
        if self.pointing.dither is None:
            raise ParamError('Sim pointing object has no dither assigned - need to run sim.pointing.update_dither() first.')

        mask_sca      = self.pointing.in_sca(self.cats.gals['ra'][:],self.cats.gals['dec'][:])
        mask_sca_star = self.pointing.in_sca(self.cats.stars['ra'][:],self.cats.stars['dec'][:])
        if self.cats.supernovae is not None:
            mask_sca_supernova = self.pointing.in_sca(self.cats.supernovae['ra'][:],self.cats.supernovae['dec'][:])
        self.cats.add_mask(mask_sca,star_mask=mask_sca_star,supernova_mask=mask_sca_supernova)

    def iterate_image(self):
        """
        This is the main simulation. It instantiates the draw_image object, then iterates over all galaxies and stars. The output is then accumulated from other processes (if mpi is enabled), and saved to disk.
        """

        # Build file name path for stampe dictionary pickle
        if 'tmpdir' in self.params:
            filename = get_filename(self.params['tmpdir'],
                                    '',
                                    self.params['output_meds'],
                                    var=self.pointing.filter+'_'+str(self.pointing.dither),
                                    name2=str(self.pointing.sca)+'_'+str(self.rank),
                                    ftype='cPickle',
                                    overwrite=True)
            filename_ = get_filename(self.params['out_path'],
                                    'stamps',
                                    self.params['output_meds'],
                                    var=self.pointing.filter+'_'+str(self.pointing.dither),
                                    name2=str(self.pointing.sca)+'_'+str(self.rank),
                                    ftype='cPickle',
                                    overwrite=True)
            supernova_filename = get_filename(self.params['tmpdir'],
                                          '',
                                          self.params['output_meds'],
                                          var=self.pointing.filter+'_'+str(self.pointing.dither),
                                          name2=str(self.pointing.sca)+'_'+str(self.rank)+'_supernova',
                                          ftype='cPickle',
                                          overwrite=True)
            supernova_filename_ = get_filename(self.params['out_path'],
                                          'stamps',
                                          self.params['output_meds'],
                                          var=self.pointing.filter+'_'+str(self.pointing.dither),
                                          name2=str(self.pointing.sca)+'_'+str(self.rank)+'_supernova',
                                          ftype='cPickle',
                                          overwrite=True)
            star_filename = get_filename(self.params['tmpdir'],
                                          '',
                                          self.params['output_meds'],
                                          var=self.pointing.filter+'_'+str(self.pointing.dither),
                                          name2=str(self.pointing.sca)+'_'+str(self.rank)+'_star',
                                          ftype='cPickle',
                                          overwrite=True)
            star_filename_ = get_filename(self.params['out_path'],
                                          'stamps',
                                          self.params['output_meds'],
                                          var=self.pointing.filter+'_'+str(self.pointing.dither),
                                          name2=str(self.pointing.sca)+'_'+str(self.rank)+'_star',
                                          ftype='cPickle',
                                          overwrite=True)
        else:
            filename = get_filename(self.params['out_path'],
                                    'stamps',
                                    self.params['output_meds'],
                                    var=self.pointing.filter+'_'+str(self.pointing.dither),
                                    name2=str(self.pointing.sca)+'_'+str(self.rank),
                                    ftype='cPickle',
                                    overwrite=True)
            filename_ = None

            supernova_filename = get_filename(self.params['out_path'],
                                          'stamps',
                                          self.params['output_meds'],
                                          var=self.pointing.filter+'_'+str(self.pointing.dither),
                                          name2=str(self.pointing.sca)+'_'+str(self.rank)+'_supernova',
                                          ftype='cPickle',
                                          overwrite=True)
            supernova_filename_ = None
            
            star_filename = get_filename(self.params['out_path'],
                                          'stamps',
                                          self.params['output_meds'],
                                          var=self.pointing.filter+'_'+str(self.pointing.dither),
                                          name2=str(self.pointing.sca)+'_'+str(self.rank)+'_star',
                                          ftype='cPickle',
                                          overwrite=True)
            star_filename_ = None

        # Instantiate draw_image object. The input parameters, pointing object, modify_image object, truth catalog object, random number generator, logger, and galaxy & star indices are passed.
        # Instantiation defines some parameters, iterables, and image bounds, and creates an empty SCA image.
        self.draw_image = draw_image(self.params, self.pointing, self.modify_image, self.cats,  self.logger, rank=self.rank, comm=self.comm)
<<<<<<< HEAD
        t0 = time.time()
=======

>>>>>>> e69d3aee
        index_table = None
        if self.cats.get_gal_length()!=0:#&(self.cats.get_star_length()==0):
            tmp,tmp_ = self.cats.get_gal_list()
            if len(tmp)!=0:
                # Build indexing table for MEDS making later
                index_table = np.empty(int(self.cats.get_gal_length()),dtype=[('ind',int), ('sca',int), ('dither',int), ('x',float), ('y',float), ('ra',float), ('dec',float), ('mag',float), ('stamp',int)])
                index_table['ind']=-999
                # Objects to simulate
                # Open pickler
                with io.open(filename, 'wb') as f :
                    i=0
                    pickler = pickle.Pickler(f)
                    # gals = {}
                    # Empty storage dictionary for postage stamp information
                    print('Attempting to simulate '+str(len(tmp))+' galaxies for SCA '+str(self.pointing.sca)+' and dither '+str(self.pointing.dither)+'.')
                    gal_list = tmp
                    while True:
                        # Loop over all galaxies near pointing and attempt to simulate them.
                        self.draw_image.iterate_gal()
                        if self.draw_image.gal_done:
                            break
                        # Store postage stamp output in dictionary
                        g_ = self.draw_image.retrieve_stamp()
                        print(g_)
                        if g_ is not None:
                            # gals[self.draw_image.ind] = g_
                            print(type(self.params['skip_stamps']),self.params['skip_stamps'])
                            if not self.params['skip_stamps']:
                                print('test')
                                pickler.dump(g_)
                            index_table['ind'][i]    = g_['ind']
                            index_table['x'][i]      = g_['x']
                            index_table['y'][i]      = g_['y']
                            index_table['ra'][i]     = g_['ra']
                            index_table['dec'][i]    = g_['dec']
                            index_table['mag'][i]    = g_['mag']
                            if g_ is not None:
                                index_table['stamp'][i]  = g_['stamp']
                            else:
                                index_table['stamp'][i]  = 0
                            index_table['sca'][i]    = self.pointing.sca
                            index_table['dither'][i] = self.pointing.dither
                            i+=1
                            g_.clear()
                    index_table = index_table[:i]
                if 'skip_stamps' in self.params:
                    if self.params['skip_stamps']:
                        os.remove(filename)
        print('galaxy time', time.time()-t0)


        t1 = time.time()
        index_table_star = None
        tmp,tmp_ = self.cats.get_star_list()
        if len(tmp)!=0:
            with io.open(star_filename, 'wb') as f :
                pickler = pickle.Pickler(f)
                index_table_star = np.empty(int(self.cats.get_star_length()),dtype=[('ind',int), ('sca',int), ('dither',int), ('x',float), ('y',float), ('ra',float), ('dec',float), ('mag',float), ('stamp',int)])
                index_table_star['ind']=-999
                print('Attempting to simulate '+str(len(tmp))+' stars for SCA '+str(self.pointing.sca)+' and dither '+str(self.pointing.dither)+'.')
                i=0
                while True:
                    # Loop over all stars near pointing and attempt to simulate them. Stars aren't saved in postage stamp form.
                    self.draw_image.iterate_star()
                    if self.draw_image.star_done:
                        break
                    s_ = self.draw_image.retrieve_star_stamp()
                    if s_ is not None:
                        pickler.dump(s_)
                        index_table_star['ind'][i]    = s_['ind']
                        index_table_star['x'][i]      = s_['x']
                        index_table_star['y'][i]      = s_['y']
                        index_table_star['ra'][i]     = s_['ra']
                        index_table_star['dec'][i]    = s_['dec']
                        index_table_star['mag'][i]    = s_['mag']
                        index_table_star['sca'][i]    = self.pointing.sca
                        index_table_star['dither'][i] = self.pointing.dither
                        i+=1
                        s_.clear()
                index_table_star = index_table_star[:i]
        print('star time', time.time()-t1)

        index_table_sn = None
        if self.cats.supernovae is not None:
            tmp,tmp_ = self.cats.get_supernova_list()
            if tmp is not None:
                if len(tmp)!=0:
                    with io.open(supernova_filename, 'wb') as f :
                        pickler = pickle.Pickler(f)
                        index_table_sn = np.empty(int(self.cats.get_supernova_length()),dtype=[('ind',int), ('sca',int), ('dither',int), ('x',float), ('y',float), ('ra',float), ('dec',float), ('mag',float), ('hostid',int)])
                        index_table_sn['ind']=-999
                        print('Attempting to simulate '+str(len(tmp))+' supernovae for SCA '+str(self.pointing.sca)+' and dither '+str(self.pointing.dither)+'.')
                        i=0
                        while True:
                            # Loop over all supernovae near pointing and attempt to simulate them.
                            self.draw_image.iterate_supernova()
                            if self.draw_image.supernova_done:
                                break
                            s_ = self.draw_image.retrieve_supernova_stamp()
                            if s_ is not None:
                                pickler.dump(s_)
                                index_table_sn['ind'][i]    = s_['ind']
                                index_table_sn['x'][i]      = s_['x']
                                index_table_sn['y'][i]      = s_['y']
                                index_table_sn['ra'][i]     = s_['ra']
                                index_table_sn['dec'][i]    = s_['dec']
                                index_table_sn['mag'][i]    = s_['mag']
                                index_table_sn['sca'][i]    = self.pointing.sca
                                index_table_sn['dither'][i] = self.pointing.dither
                                index_table_sn['hostid'][i] = s_['hostid']
                                i+=1
                                s_.clear()
                        index_table_sn = index_table_sn[:i]

        self.comm.Barrier()
<<<<<<< HEAD
 
=======
>>>>>>> e69d3aee
        if os.path.exists(filename):
            os.system('gzip '+filename)
            if filename_ is not None:
                shutil.copy(filename+'.gz',filename_+'.gz')
                os.remove(filename+'.gz')
        if os.path.exists(star_filename):
            os.system('gzip '+star_filename)
            if star_filename_ is not None:
                shutil.copy(star_filename+'.gz',star_filename_+'.gz')
                os.remove(star_filename+'.gz')
        if os.path.exists(supernova_filename):
            os.system('gzip '+supernova_filename)
            if supernova_filename_ is not None:
                shutil.copy(supernova_filename+'.gz',supernova_filename_+'.gz')
                os.remove(supernova_filename+'.gz')
        if self.rank == 0:
            # Build file name path for SCA image
            filename = get_filename(self.params['out_path'],
                                    'images',
                                    self.params['output_meds'],
                                    var=self.pointing.filter+'_'+str(self.pointing.dither),
                                    name2=str(self.pointing.sca),
                                    ftype='fits.gz',
                                    overwrite=True)

        self.comm.Barrier()
        print(self.rank,self.comm,flush=True)
        if self.comm is None:

            if (self.cats.get_gal_length()==0) and (len(gal_list)==0):
                return

            # No mpi, so just finalize the drawing of the SCA image and write it to a fits file.
            print('Saving SCA image to '+filename)
            img,err,dq = self.draw_image.finalize_sca()
            write_fits(filename,img,err,dq,self.pointing.sca,self.params['output_meds'])
<<<<<<< HEAD
            #img = self.draw_image.finalize_sca()
            #write_fits(filename,img)
=======
>>>>>>> e69d3aee

        else:

            # Send/receive all versions of SCA images across procs and sum them, then finalize and write to fits file.
            if self.rank == 0:
                for i in range(1,self.size):
                    self.draw_image.im = self.draw_image.im + self.comm.recv(source=i)
<<<<<<< HEAD

=======
>>>>>>> e69d3aee
                if index_table is not None:
                    print('Saving SCA image to '+filename)
                    # self.draw_image.im.write(filename+'_raw.fits.gz')
                    img,err,dq = self.draw_image.finalize_sca()
                    write_fits(filename,img,err,dq,self.pointing.sca,self.params['output_meds'])

            else:

                self.comm.send(self.draw_image.im, dest=0)

            # Send/receive all parts of postage stamp dictionary across procs and merge them.
            # if self.rank == 0:

            #     for i in range(1,self.size):
            #         gals.update( self.comm.recv(source=i) )

            #     # Build file name path for stampe dictionary pickle
            #     filename = get_filename(self.params['out_path'],
            #                             'stamps',
            #                             self.params['output_meds'],
            #                             var=self.pointing.filter+'_'+str(self.pointing.dither),
            #                             name2=str(self.pointing.sca),
            #                             ftype='cPickle',
            #                             overwrite=True)

            #     if gals!={}:
            #         # Save stamp dictionary pickle
            #         print('Saving stamp dict to '+filename)
            #         save_obj(gals, filename )

            # else:

            #     self.comm.send(gals, dest=0)

        if self.rank == 0:

            filename = get_filename(self.params['out_path'],
                                    'truth',
                                    self.params['output_meds'],
                                    var='index',
                                    name2=self.pointing.filter+'_'+str(self.pointing.dither)+'_'+str(self.pointing.sca),
                                    ftype='fits',
                                    overwrite=True)
            filename_star = get_filename(self.params['out_path'],
                                    'truth',
                                    self.params['output_meds'],
                                    var='index',
                                    name2=self.pointing.filter+'_'+str(self.pointing.dither)+'_'+str(self.pointing.sca)+'_star',
                                    ftype='fits',
                                    overwrite=True)
            filename_sn = get_filename(self.params['out_path'],
                                    'truth',
                                    self.params['output_meds'],
                                    var='index',
                                    name2=self.pointing.filter+'_'+str(self.pointing.dither)+'_'+str(self.pointing.sca)+'_sn',
                                    ftype='fits',
                                    overwrite=True)  

            print('before index')
            for i in range(1,self.size):
                tmp = self.comm.recv(source=i)
                if tmp is not None:
                    index_table = np.append(index_table,tmp)
            for i in range(1,self.size):
                tmp = self.comm.recv(source=i)
                if tmp is not None:
                    index_table_star = np.append(index_table_star,tmp)
            for i in range(1,self.size):
                tmp = self.comm.recv(source=i)
                if tmp is not None:
                    index_table_sn = np.append(index_table_sn,tmp)
<<<<<<< HEAD

=======
>>>>>>> e69d3aee
            if index_table is not None:
                print('Saving index to '+filename)
                fio.write(filename,index_table)
            else: 
                print('Not saving index, no objects in SCA')
            if index_table_star is not None:
                fio.write(filename_star,index_table_star)
            if index_table_sn is not None:
                fio.write(filename_sn,index_table_sn)
        else:
            self.comm.send(index_table, dest=0)            
            self.comm.send(index_table_star, dest=0)            
            self.comm.send(index_table_sn, dest=0)            

    def check_file(self,sca,dither,filter_):
        self.pointing = pointing(self.params,self.logger,filter_=None,sca=None,dither=int(dither),rank=self.rank)
        print(sca,dither,filter_)
        f = get_filename(self.params['out_path'],
                                    'truth',
                                    self.params['output_meds'],
                                    var='index',
                                    name2=self.pointing.filter+'_'+str(dither)+'_'+str(sca),
                                    ftype='fits',
                                    overwrite=False)
        print(f)
        return os.path.exists(f)<|MERGE_RESOLUTION|>--- conflicted
+++ resolved
@@ -284,11 +284,9 @@
         # Instantiate draw_image object. The input parameters, pointing object, modify_image object, truth catalog object, random number generator, logger, and galaxy & star indices are passed.
         # Instantiation defines some parameters, iterables, and image bounds, and creates an empty SCA image.
         self.draw_image = draw_image(self.params, self.pointing, self.modify_image, self.cats,  self.logger, rank=self.rank, comm=self.comm)
-<<<<<<< HEAD
+
         t0 = time.time()
-=======
-
->>>>>>> e69d3aee
+
         index_table = None
         if self.cats.get_gal_length()!=0:#&(self.cats.get_star_length()==0):
             tmp,tmp_ = self.cats.get_gal_list()
@@ -404,10 +402,7 @@
                         index_table_sn = index_table_sn[:i]
 
         self.comm.Barrier()
-<<<<<<< HEAD
- 
-=======
->>>>>>> e69d3aee
+
         if os.path.exists(filename):
             os.system('gzip '+filename)
             if filename_ is not None:
@@ -444,11 +439,9 @@
             print('Saving SCA image to '+filename)
             img,err,dq = self.draw_image.finalize_sca()
             write_fits(filename,img,err,dq,self.pointing.sca,self.params['output_meds'])
-<<<<<<< HEAD
             #img = self.draw_image.finalize_sca()
             #write_fits(filename,img)
-=======
->>>>>>> e69d3aee
+
 
         else:
 
@@ -456,10 +449,7 @@
             if self.rank == 0:
                 for i in range(1,self.size):
                     self.draw_image.im = self.draw_image.im + self.comm.recv(source=i)
-<<<<<<< HEAD
-
-=======
->>>>>>> e69d3aee
+
                 if index_table is not None:
                     print('Saving SCA image to '+filename)
                     # self.draw_image.im.write(filename+'_raw.fits.gz')
@@ -531,10 +521,7 @@
                 tmp = self.comm.recv(source=i)
                 if tmp is not None:
                     index_table_sn = np.append(index_table_sn,tmp)
-<<<<<<< HEAD
-
-=======
->>>>>>> e69d3aee
+
             if index_table is not None:
                 print('Saving index to '+filename)
                 fio.write(filename,index_table)
