# from __future__ import division
# from __future__ import print_function

# from future import standard_library
# standard_library.install_aliases()
# from builtins import str
# from builtins import range
# from past.builtins import basestring
# from builtins import object
# from past.utils import old_div

import numpy as np
import healpy as hp
import sys, os, io
import math
import copy
import logging
import time
import yaml
import copy
import galsim as galsim
import galsim.wfirst as wfirst
import galsim.config.process as process
import galsim.des as des
# import ngmix
import fitsio as fio
import pickle as pickle
import pickletools
from astropy.time import Time
from mpi4py import MPI
# from mpi_pool import MPIPool
import cProfile, pstats, psutil
import glob
import shutil
import h5py

from .misc import ParamError
from .misc import except_func
from .misc import save_obj
from .misc import load_obj
from .misc import convert_dither_to_fits
from .misc import convert_gaia
from .misc import convert_galaxia
from .misc import create_radec_fits
from .misc import hsm
from .misc import get_filename
from .misc import get_filenames
from .misc import write_fits

class modify_image(object):
    """
    Class to simulate non-idealities and noise of wfirst detector images.
    """

    def __init__(self,params):
        """
        Set up noise properties of image

        Input
        params  : parameter dict
        rng     : Random generator
        """

        self.params    = params

    def add_effects(self,im,pointing,radec,local_wcs,rng,phot=False, ps_save=False):
        """
        Add detector effects for WFIRST.

        Input:
        im        : Postage stamp or image.
        pointing  : Pointing object
        radec     : World coordinate position of image
        local_wcs : The local WCS
        phot      : photon shooting mode

        Preserve order:
        1) add_background
        2) add_poisson_noise
        3) recip_failure
        4) quantize
        5) dark_current
        6) add_persistence
        7) nonlinearity
        8) interpix_cap
        9) Read noise
        10) e_to_ADU
        11) quantize

        Where does persistence get added? Immediately before/after background?
        Chien-Hao: I added persistence between dark current and nonlinearity.
        """

        self.rng       = rng
        self.noise     = self.init_noise_model()

        im, sky_image = self.add_background(im,pointing,radec,local_wcs,phot=phot) # Add background to image and save background
        im = self.add_poisson_noise(im,sky_image,phot=phot) # Add poisson noise to image
        im = self.recip_failure(im) # Introduce reciprocity failure to image
        im.quantize() # At this point in the image generation process, an integer number of photons gets detected
        im = self.dark_current(im) # Add dark current to image
        if ps_save: #don't apply persistence for stamps
            im = self.add_persistence(im, pointing)
<<<<<<< HEAD
        im, dq = self.nonlinearity(im) # Apply nonlinearity
=======
        im,dq = self.nonlinearity(im) # Apply nonlinearity
>>>>>>> e69d3aee
        im = self.interpix_cap(im) # Introduce interpixel capacitance to image.
        im = self.add_read_noise(im)
        im = self.e_to_ADU(im) # Convert electrons to ADU
        im.quantize() # Finally, the analog-to-digital converter reads in an integer value.
        # Note that the image type after this step is still a float. If we want to actually
        # get integer values, we can do new_img = galsim.Image(im, dtype=int)
        # Since many people are used to viewing background-subtracted images, we return a
        # version with the background subtracted (also rounding that to an int).
        im,sky_image = self.finalize_background_subtract(im,sky_image)
        # im = galsim.Image(im, dtype=int)
        # get weight map
        if not self.params['use_background']:
            return im,None
        sky_image.invertSelf()

<<<<<<< HEAD
        #nan check
        dq[np.isnan(dq)] += 2

        return im, sky_image, dq
=======
        return im, sky_image,dq
>>>>>>> e69d3aee


    def add_effects_flat(self,im,phot=False):
        """
        Add detector effects for WFIRST.

        Input:
        im        : Postage stamp or image.
        pointing  : Pointing object
        radec     : World coordinate position of image
        local_wcs : The local WCS
        phot      : photon shooting mode

        Preserve order:
        1) add_background
        2) add_poisson_noise
        3) recip_failure
        4) quantize
        5) dark_current
        6) nonlinearity
        7) interpix_cap
        8) Read noise
        9) e_to_ADU
        10) quantize

        Where does persistence get added? Immediately before/after background?
        """

        # im = self.add_poisson_noise(im,sky_image,phot=phot) # Add poisson noise to image
        im = self.recip_failure(im) # Introduce reciprocity failure to image
        im.quantize() # At this point in the image generation process, an integer number of photons gets detected
        im = self.dark_current(im) # Add dark current to image
        im = self.nonlinearity(im) # Apply nonlinearity
        im = self.interpix_cap(im) # Introduce interpixel capacitance to image.
        im = self.add_read_noise(im)
        im = self.e_to_ADU(im) # Convert electrons to ADU
        im.quantize() # Finally, the analog-to-digital converter reads in an integer value.

        return im

    def get_eff_sky_bg(self,pointing,radec):
        """
        Calculate effective sky background per pixel for nominal wfirst pixel scale.

        Input
        pointing            : Pointing object
        radec               : World coordinate position of image
        """

        sky_level = wfirst.getSkyLevel(pointing.bpass, world_pos=radec, date=pointing.date)
        sky_level *= (1.0 + wfirst.stray_light_fraction)*wfirst.pixel_scale**2

        return sky_level


    def add_background(self,im,pointing,radec,local_wcs,sky_level=None,thermal_backgrounds=None,phot=False):
        """
        Add backgrounds to image (sky, thermal).

        First we get the amount of zodaical light for a position corresponding to the position of
        the object. The results are provided in units of e-/arcsec^2, using the default WFIRST
        exposure time since we did not explicitly specify one. Then we multiply this by a factor
        >1 to account for the amount of stray light that is expected. If we do not provide a date
        for the observation, then it will assume that it's the vernal equinox (sun at (0,0) in
        ecliptic coordinates) in 2025.

        Input
        im                  : Image
        pointing            : Pointing object
        radec               : World coordinate position of image
        local_wcs           : Local WCS
        sky_level           : The sky level. None uses current specification.
        thermal_backgrounds : The thermal background of instrument. None uses current specification.
        phot                : photon shooting mode
        """

        # If requested, dump an initial fits image to disk for diagnostics
        if self.params['save_diff']:
            orig = im.copy()
            orig.write('orig.fits')

        # If effect is turned off, return image unchanged
        if not self.params['use_background']:
            return im,None

        # Build current specification sky level if sky level not given
        if sky_level is None:
            sky_level = wfirst.getSkyLevel(pointing.bpass, world_pos=radec, date=pointing.date)
            sky_level *= (1.0 + wfirst.stray_light_fraction)
        # Make a image of the sky that takes into account the spatially variable pixel scale. Note
        # that makeSkyImage() takes a bit of time. If you do not care about the variable pixel
        # scale, you could simply compute an approximate sky level in e-/pix by multiplying
        # sky_level by wfirst.pixel_scale**2, and add that to final_image.

        # Create sky image
        sky_stamp = galsim.Image(bounds=im.bounds, wcs=local_wcs)
        local_wcs.makeSkyImage(sky_stamp, sky_level)

        # This image is in units of e-/pix. Finally we add the expected thermal backgrounds in this
        # band. These are provided in e-/pix/s, so we have to multiply by the exposure time.
        if thermal_backgrounds is None:
            sky_stamp += wfirst.thermal_backgrounds[pointing.filter]*wfirst.exptime
        else:
            sky_stamp += thermal_backgrounds*wfirst.exptime

        # Adding sky level to the image.
        if not phot:
            im += sky_stamp

        # If requested, dump a post-change fits image to disk for diagnostics
        if self.params['save_diff']:
            prev = im.copy()
            diff = prev-orig
            diff.write('sky_a.fits')

        return im,sky_stamp

    def init_noise_model(self):
        """
        Generate a poisson noise model.
        """

        return galsim.PoissonNoise(self.rng)

    def add_poisson_noise(self,im,sky_image,phot=False):
        """
        Add pre-initiated poisson noise to image.

        Input
        im : image
        """

        # If effect is turned off, return image unchanged
        if not self.params['use_poisson_noise']:
            return im

        # Check if noise initiated
        if self.noise is None:
            self.noise = self.init_noise_model()

        # Add poisson noise to image
        if phot:
            sky_image_ = sky_image.copy()
            sky_image_.addNoise(self.noise)
            im += sky_image_
        else:
            im.addNoise(self.noise)

        # If requested, dump a post-change fits image to disk for diagnostics. Both cumulative and iterative delta.
        if self.params['save_diff']:
            diff = im-prev
            diff.write('noise_a.fits')
            diff = im-orig
            diff.write('noise_b.fits')
            prev = im.copy()

        return im

    def recip_failure(self,im,exptime=wfirst.exptime,alpha=wfirst.reciprocity_alpha,base_flux=1.0):
        """
        Introduce reciprocity failure to image.

        Reciprocity, in the context of photography, is the inverse relationship between the
        incident flux (I) of a source object and the exposure time (t) required to produce a given
        response(p) in the detector, i.e., p = I*t. However, in NIR detectors, this relation does
        not hold always. The pixel response to a high flux is larger than its response to a low
        flux. This flux-dependent non-linearity is known as 'reciprocity failure', and the
        approximate amount of reciprocity failure for the WFIRST detectors is known, so we can
        include this detector effect in our images.

        Input
        im        : image
        exptime   : Exposure time
        alpha     : Reciprocity alpha
        base_flux : Base flux
        """

        # If effect is turned off, return image unchanged
        if not self.params['use_recip_failure']:
            return im

        # Add reciprocity effect
        im.addReciprocityFailure(exp_time=exptime, alpha=alpha, base_flux=base_flux)

        # If requested, dump a post-change fits image to disk for diagnostics. Both cumulative and iterative delta.
        if self.params['save_diff']:
            diff = im-prev
            diff.write('recip_a.fits')
            diff = im-orig
            diff.write('recip_b.fits')
            prev = im.copy()

        return im

    def dark_current(self,im,dark_current=None):
        """
        Adding dark current to the image.

        Even when the detector is unexposed to any radiation, the electron-hole pairs that
        are generated within the depletion region due to finite temperature are swept by the
        high electric field at the junction of the photodiode. This small reverse bias
        leakage current is referred to as 'dark current'. It is specified by the average
        number of electrons reaching the detectors per unit time and has an associated
        Poisson noise since it is a random event.

        Input
        im           : image
        dark_current : The dark current to apply
        """

        # If effect is turned off, return image unchanged
        if not self.params['use_dark_current']:
            return im

        # If dark_current is not provided, calculate what it should be based on current specifications
        self.dark_current_ = dark_current
        if self.dark_current_ is None:
            self.dark_current_ = wfirst.dark_current*wfirst.exptime

        # Add dark current to image
        dark_noise = galsim.DeviateNoise(galsim.PoissonDeviate(self.rng, self.dark_current_))
        im.addNoise(dark_noise)

        # NOTE: Sky level and dark current might appear like a constant background that can be
        # simply subtracted. However, these contribute to the shot noise and matter for the
        # non-linear effects that follow. Hence, these must be included at this stage of the
        # image generation process. We subtract these backgrounds in the end.

        # If requested, dump a post-change fits image to disk for diagnostics. Both cumulative and iterative delta.
        if self.params['save_diff']:
            diff = im-prev
            diff.write('dark_a.fits')
            diff = im-orig
            diff.write('dark_b.fits')
            prev = im.copy()

        return im

    def add_persistence(self, img, pointing):
        """
        Applying the persistence effect.

        Even after reset, some charges from prior illuminations are trapped in defects of semiconductors.
        Trapped charges are gradually released and generate the flux-dependent persistence signal.
        Here we adopt the same fermi-linear model to describe the illumination dependence and time dependence
        of the persistence effect for all SCAs.
        """
        if not self.params['use_persistence']:
            return img

        prev_exposures_filename = get_filename(self.params['out_path'],
                                'prev_exp',
                                'prev_exp',
                                var=str(pointing.sca),
                                ftype='pkl',
                                overwrite=False)
        try:
            with open(prev_exposures_filename, 'rb') as fp:
                prev_exposures = pickle.load(fp)
        except FileNotFoundError:
            prev_exposures = []

        if not hasattr(prev_exposures,'__iter__'):
            raise TypeError("prev_exposures must be a list of Image instances")
        n_exp = len(prev_exposures)
        for i in range(n_exp):
            img._array += galsim.wfirst.wfirst_detectors.fermi_linear(
            prev_exposures[i].array,
             (0.5+i)*galsim.wfirst.exptime)*galsim.wfirst.exptime

        prev_exposures = [img.copy()] + prev_exposures[:]
        with open(prev_exposures_filename, 'wb') as fw:
            pickle.dump(prev_exposures, fw)

        return img

    def nonlinearity(self,im,NLfunc=wfirst.NLfunc,saturation=100000):
        """
        Applying a quadratic non-linearity.

        Note that users who wish to apply some other nonlinearity function (perhaps for other NIR
        detectors, or for CCDs) can use the more general nonlinearity routine, which uses the
        following syntax:
        final_image.applyNonlinearity(NLfunc=NLfunc)
        with NLfunc being a callable function that specifies how the output image pixel values
        should relate to the input ones.

        Input
        im     : Image
        NLfunc : Nonlinearity function
        """

        # If effect is turned off, return image unchanged
        if not self.params['use_nonlinearity']:
            return im

        # Saturation
        dq = np.zeros_like(im.array,dtype='int16')
        dq[np.where(im.array>saturation)] = 1
        im.array[:,:] = np.clip(im.array,None,saturation)

        # Apply the WFIRST nonlinearity routine, which knows all about the nonlinearity expected in
        # the WFIRST detectors. Alternately, use a user-provided function.
        im.applyNonlinearity(NLfunc=NLfunc)

        # If requested, dump a post-change fits image to disk for diagnostics. Both cumulative and iterative delta.
        if self.params['save_diff']:
            diff = im-prev
            diff.write('nl_a.fits')
            diff = im-orig
            diff.write('nl_b.fits')
            prev = im.copy()

<<<<<<< HEAD
        return im, dq
=======
        return im,dq
>>>>>>> e69d3aee

    def interpix_cap(self,im,kernel=wfirst.ipc_kernel):
        """
        Including Interpixel capacitance

        The voltage read at a given pixel location is influenced by the charges present in the
        neighboring pixel locations due to capacitive coupling of sense nodes. This interpixel
        capacitance effect is modeled as a linear effect that is described as a convolution of a
        3x3 kernel with the image. The WFIRST IPC routine knows about the kernel already, so the
        user does not have to supply it.

        Input
        im      : image
        kernel  : Interpixel capacitance kernel
        """

        # If effect is turned off, return image unchanged
        if not self.params['use_interpix_cap']:
            return im

        # Apply interpixel capacitance
        im.applyIPC(kernel, edge_treatment='extend', fill_value=None)

        # If requested, dump a post-change fits image to disk for diagnostics. Both cumulative and iterative delta.
        if self.params['save_diff']:
            diff = im-prev
            diff.write('ipc_a.fits')
            diff = im-orig
            diff.write('ipc_b.fits')
            prev = im.copy()

        return im

    def add_read_noise(self,im,sigma=wfirst.read_noise):
        """
        Adding read noise

        Read noise is the noise due to the on-chip amplifier that converts the charge into an
        analog voltage.  We already applied the Poisson noise due to the sky level, so read noise
        should just be added as Gaussian noise

        Input
        im    : image
        sigma : Variance of read noise
        """

        if not self.params['use_read_noise']:
            return im

        # Create noise realisation and apply it to image
        read_noise = galsim.GaussianNoise(self.rng, sigma=sigma)
        im.addNoise(read_noise)

        return im

    def e_to_ADU(self,im):
        """
        We divide by the gain to convert from e- to ADU. Currently, the gain value in the WFIRST
        module is just set to 1, since we don't know what the exact gain will be, although it is
        expected to be approximately 1. Eventually, this may change when the camera is assembled,
        and there may be a different value for each SCA. For now, there is just a single number,
        which is equal to 1.

        Input
        im : image
        """

        return im/wfirst.gain

    def finalize_sky_im(self,im):
        """
        Finalize sky background for subtraction from final image. Add dark current,
        convert to analog voltage, and quantize.

        Input
        im : sky image
        """

        if (self.params['sub_true_background'])&(self.params['use_dark_current']):
            im = (im + round(self.dark_current_))
        im = self.e_to_ADU(im)
        im.quantize()

        return im

    def finalize_background_subtract(self,im,sky):
        """
        Finalize background subtraction of image.

        Input
        im : image
        sky : sky image
        """

        # If effect is turned off, return image unchanged
        if not self.params['use_background']:
            return im,sky

        sky.quantize() # Quantize sky
        sky = self.finalize_sky_im(sky) # Finalize sky with dark current, convert to ADU, and quantize.
        im -= sky

        # If requested, dump a final fits image to disk for diagnostics.
        if self.params['save_diff']:
            im.write('final_a.fits')

        return im,sky<|MERGE_RESOLUTION|>--- conflicted
+++ resolved
@@ -101,11 +101,7 @@
         im = self.dark_current(im) # Add dark current to image
         if ps_save: #don't apply persistence for stamps
             im = self.add_persistence(im, pointing)
-<<<<<<< HEAD
         im, dq = self.nonlinearity(im) # Apply nonlinearity
-=======
-        im,dq = self.nonlinearity(im) # Apply nonlinearity
->>>>>>> e69d3aee
         im = self.interpix_cap(im) # Introduce interpixel capacitance to image.
         im = self.add_read_noise(im)
         im = self.e_to_ADU(im) # Convert electrons to ADU
@@ -121,14 +117,10 @@
             return im,None
         sky_image.invertSelf()
 
-<<<<<<< HEAD
         #nan check
         dq[np.isnan(dq)] += 2
 
         return im, sky_image, dq
-=======
-        return im, sky_image,dq
->>>>>>> e69d3aee
 
 
     def add_effects_flat(self,im,phot=False):
@@ -442,11 +434,7 @@
             diff.write('nl_b.fits')
             prev = im.copy()
 
-<<<<<<< HEAD
         return im, dq
-=======
-        return im,dq
->>>>>>> e69d3aee
 
     def interpix_cap(self,im,kernel=wfirst.ipc_kernel):
         """
