# from __future__ import division
# from __future__ import print_function

# from future import standard_library
# standard_library.install_aliases()
# from builtins import str
# from builtins import range
# from past.builtins import basestring
# from builtins import object
# from past.utils import old_div

import numpy as np
import healpy as hp
import sys, os, io
import math
import copy
import logging
import time
import yaml
import copy
import galsim as galsim
import galsim.wfirst as wfirst
import galsim.config.process as process
import galsim.des as des
# import ngmix
import fitsio as fio
import pickle as pickle
import pickletools
from astropy.time import Time
from mpi4py import MPI
# from mpi_pool import MPIPool
import cProfile, pstats, psutil
import glob
import shutil
import h5py

from .universe import setupCCM_ab
from .universe import addDust
from .misc import ParamError
from .misc import except_func
from .misc import save_obj
from .misc import load_obj
from .misc import convert_dither_to_fits
from .misc import convert_gaia
from .misc import convert_galaxia
from .misc import create_radec_fits
from .misc import hsm
from .misc import get_filename
from .misc import get_filenames
from .misc import write_fits

path, filename = os.path.split(__file__)
sedpath_Star   = os.path.join(galsim.meta_data.share_dir, 'SEDs', 'vega.txt')


class draw_image(object):
    """
    This is where the management of drawing happens (basicaly all the galsim interaction).
    The general process is that 1) a galaxy model is specified from the truth catalog, 2) rotated, sheared, and convolved with the psf, 3) its drawn into a postage samp, 4) that postage stamp is added to a persistent image of the SCA, 5) the postage stamp is finalized by going through make_image(). Objects within the SCA are iterated using the iterate_*() functions, and the final SCA image (self.im) can be completed with self.finalize_sca().
    """

    def __init__(self, params, pointing, modify_image, cats, logger, image_buffer=1024, rank=0, comm=None):
        """
        Sets up some general properties, including defining the object index lists, starting the generator iterators, assigning the SEDs (single stand-ins for now but generally red to blue for bulg/disk/knots), defining SCA bounds, and creating the empty SCA image.

        Input
        params          : parameter dict
        pointing        : Pointing object
        modify_image    : modify_image object
        cats            : init_catalots object
        logger          : logger instance
        gal_ind_list    : List of indices from gal truth catalog to attempt to simulate
        star_ind_list   : List of indices from star truth catalog to attempt to simulate
        image_buffer    : Number of pixels beyond SCA to attempt simulating objects that may overlap SCA
        rank            : process rank
        """

        self.params       = params
        self.pointing     = pointing
        self.modify_image = modify_image
        self.cats         = cats
        self.gal_iter     = 0
        self.star_iter    = 0
        self.supernova_iter = 0
        self.gal_done     = False
        self.star_done    = False
        self.supernova_done = False
        self.lightcurves = self.cats.lightcurves
        self.rank         = rank
        self.rng          = galsim.BaseDeviate(self.params['random_seed'])
        self.star_stamp   = None
        self.t0           = time.time()

        # Setup galaxy SED
        # Need to generalize to vary sed based on input catalog
        if not self.params['dc2']:
            self.galaxy_sed_b = galsim.SED(self.params['sedpath_E'], wave_type='Ang', flux_type='flambda')
            self.galaxy_sed_d = galsim.SED(self.params['sedpath_Scd'], wave_type='Ang', flux_type='flambda')
            self.galaxy_sed_n = galsim.SED(self.params['sedpath_Im'],  wave_type='Ang', flux_type='flambda')
            # Setup star SED
            self.star_sed     = galsim.SED(sedpath_Star, wave_type='nm', flux_type='flambda')
            self.supernova_sed = galsim.SED(sedpath_Star, wave_type='nm', flux_type='flambda')

        # Galsim bounds object to specify area to simulate objects that might overlap the SCA
        self.b0  = galsim.BoundsI(  xmin=1-int(image_buffer/2),
                                    ymin=1-int(image_buffer/2),
                                    xmax=wfirst.n_pix+int(image_buffer/2),
                                    ymax=wfirst.n_pix+int(image_buffer/2))
        # Galsim bounds object to specify area to simulate objects that would have centroids that fall on the SCA to save as postage stamps (pixels not on the SCA have weight=0)
        self.b   = galsim.BoundsI(  xmin=1,
                                    ymin=1,
                                    xmax=wfirst.n_pix,
                                    ymax=wfirst.n_pix)

        # SCA image (empty right now)
        if self.params['draw_sca']:
            self.im = galsim.Image(self.b, wcs=self.pointing.WCS)
        else:
            self.im = None

        # Get sky background for pointing
        self.sky_level = wfirst.getSkyLevel(self.pointing.bpass,
                                            world_pos=self.pointing.WCS.toWorld(
                                                        galsim.PositionI(wfirst.n_pix/2,
                                                                        wfirst.n_pix/2)),
                                            date=self.pointing.date)
        self.sky_level *= (1.0 + wfirst.stray_light_fraction)*wfirst.pixel_scale**2 # adds stray light and converts to photons/cm^2
        self.sky_level *= 32*32 # Converts to photons, but uses smallest stamp size to do so - not optimal

        if self.params['dc2']:
            self.ax={}
            self.bx={}
            wavelen = np.arange(3000.,11500.+1.,1., dtype='float')
            sb = np.zeros(len(wavelen), dtype='float')
            sb[abs(wavelen-5000.)<1./2.] = 1.
            self.imsim_bpass = galsim.Bandpass(galsim.LookupTable(x=wavelen,f=sb,interpolant='nearest'),'a',blue_limit=3000., red_limit=11500.).withZeropoint('AB')

    def iterate_gal(self):
        """
        Iterator function to loop over all possible galaxies to draw
        """

        if self.gal_iter==0:
            self.t0 = time.time()


        # Check if the end of the galaxy list has been reached; return exit flag (gal_done) True
        # You'll have a bad day if you aren't checking for this flag in any external loop...
        # self.gal_done = True
        # return
        if self.gal_iter == self.cats.get_gal_length():
            self.gal_done = True
            print('Proc '+str(self.rank)+' done with galaxies.',time.time()-self.t0)
            return

        # Reset galaxy information
        self.gal_model = None
        self.gal_stamp = None

        # if self.gal_iter>1000:
        #     self.gal_done = True
        #     return


        if self.gal_iter%100==0:
            print('Progress '+str(self.rank)+': Attempting to simulate galaxy '+str(self.gal_iter)+' in SCA '+str(self.pointing.sca)+' and dither '+str(self.pointing.dither)+'.')

        # Galaxy truth index and array for this galaxy
        self.ind,self.gal = self.cats.get_gal(self.gal_iter)
        self.gal_iter    += 1
        self.rng          = galsim.BaseDeviate(self.params['random_seed']+self.ind+self.pointing.dither)

        # if self.ind != 157733:
        #     return

        # if self.ind != 144078:
        #     return

        # If galaxy image position (from wcs) doesn't fall within simulate-able bounds, skip (slower)
        # If it does, draw it
        if self.check_position(self.gal['ra'],self.gal['dec'],gal=True):
            # print('iterate',self.gal_iter,time.time()-t0)
            # print(process.memory_info().rss/2**30)
            # print(process.memory_info().vms/2**30)
            self.draw_galaxy()

    def iterate_star(self):
        """
        Iterator function to loop over all possible stars to draw
        """

        if self.star_iter==0:
            self.t0 = time.time()

        # self.star_done = True
        # return
        # Don't draw stars into postage stamps
        if not self.params['draw_sca']:
            self.star_done = True
            print('Proc '+str(self.rank)+' done with stars.')
            return
        if not self.params['draw_stars']:
            self.star_done = True
            print('Proc '+str(self.rank)+' not doing stars.')
            return
        # Check if the end of the star list has been reached; return exit flag (gal_done) True
        # You'll have a bad day if you aren't checking for this flag in any external loop...
        if self.star_iter == self.cats.get_star_length():
            self.star_done = True
            print('Proc '+str(self.rank)+' done with stars.',time.time()-self.t0)
            return

        # Not participating in star parallelisation
        if self.rank == -1:
            self.star_done = True
            return

        # Reset star information
        self.st_model = None
        self.star_stamp = None

        # if self.star_iter%10==0:
        print('Progress '+str(self.rank)+': Attempting to simulate star '+str(self.star_iter)+' in SCA '+str(self.pointing.sca)+' and dither '+str(self.pointing.dither)+'.')

        # Star truth index for this galaxy
        self.ind,self.star = self.cats.get_star(self.star_iter)
        self.star_iter    += 1
        self.rng        = galsim.BaseDeviate(self.params['random_seed']+self.ind+self.pointing.dither)

        # If star image position (from wcs) doesn't fall within simulate-able bounds, skip (slower)
        # If it does, draw it
        #print(self.ind, self.star, self.star_iter)
        if self.check_position(self.star['ra'],self.star['dec']):
            self.draw_star()

    def iterate_supernova(self):
        if not self.params['draw_sca']:
            self.supernova_done = True
            print('Proc '+str(self.rank)+' done with supernova.')
            return 
        if not self.params['draw_supernova']:
            self.supernova_done = True
            print('Proc '+str(self.rank)+' not doing stars.')
            return             
        # Check if the end of the supernova list has been reached; return exit flag (supernova_done) True
        # You'll have a bad day if you aren't checking for this flag in any external loop...
        if self.supernova_iter == self.cats.get_supernova_length():
            self.supernova_done = True
            return 

        # Not participating in star parallelisation
        if self.rank == -1:
            self.supernova_done = True
            return 
            
        self.supernova_stamp = None
        # if self.star_iter%10==0:
        print('Progress '+str(self.rank)+': Attempting to simulate supernova '+str(self.supernova_iter)+' in SCA '+str(self.pointing.sca)+' and dither '+str(self.pointing.dither)+'.')
        
        #Host galaxy variable
        self.hostid = None
        
        # Supernova truth index for this supernova
        self.ind,self.supernova = self.cats.get_supernova(self.supernova_iter)
        self.supernova_iter    += 1
        self.rng        = galsim.BaseDeviate(self.params['random_seed']+self.ind+self.pointing.dither)

        # If supernova image position (from wcs) doesn't fall within simulate-able bounds, skip (slower) 
        # If it does, draw it
        if self.check_position(self.supernova['ra'],self.supernova['dec']):
            self.draw_supernova()

    def check_position(self, ra, dec, gal=False):
        """
        Create the world and image position galsim objects for obj, as well as the local WCS. Return whether object is in SCA (+half-stamp-width border).

        Input
        ra  : RA of object
        dec : Dec of object
        """

        # Galsim world coordinate object (ra,dec)
        self.radec = galsim.CelestialCoord(ra*galsim.radians, dec*galsim.radians)

        # Galsim image coordinate object
        self.xy = self.pointing.WCS.toImage(self.radec)

        # Galsim integer image coordinate object
        self.xyI = galsim.PositionI(int(self.xy.x),int(self.xy.y))

        # Galsim image coordinate object holding offset from integer pixel grid
        # troxel needs to change this
        self.offset = self.xy-self.xyI

        # Define the local_wcs at this world position
        self.local_wcs = self.pointing.WCS.local(self.xy)

        # Discard objects too far from SCA
        if self.xy.x<1:
            dboundsx = -(self.xy.x-1)
        else:
            dboundsx = self.xy.x-wfirst.n_pix
        if self.xy.y<1:
            dboundsy = -(self.xy.y-1)
        else:
            dboundsy = self.xy.y-wfirst.n_pix

        if gal:
            if dboundsx>10*(np.max(self.gal['size'])/.11):
                return False

            if dboundsy>10*(np.max(self.gal['size'])/.11):
                return False

        # Return whether object is in SCA (+half-stamp-width border)
        print('is the object in SCA', self.b0.includes(self.xyI))
        return self.b0.includes(self.xyI)

    def make_sed_model(self, model, sed):
        """
        Modifies input SED to be at appropriate redshift and magnitude, then applies it to the object model.

        Input
        model : Galsim object model
        sed   : Template SED for object
        """

        # Apply correct flux from magnitude for filter bandpass
        sed_ = sed.atRedshift(self.gal['z'])
        sed_ = sed_.withMagnitude(self.gal[self.pointing.filter], self.pointing.bpass)

        # Return model with SED applied
        return model * sed_

    def make_sed_model_dc2(self, model, obj, i):
        """
        Modifies input SED to be at appropriate redshift and magnitude, deals with dust model, then applies it to the object model.

        Input
        model : Galsim object model
        i     : component index to extract truth params
        """

        if i==-1:
            sedname = obj['sed'].lstrip().rstrip()
            magnorm = obj['mag_norm']
            Av = obj['A_v']
            Rv = obj['R_v']
        else:
            if i==2:
                sedname = obj['sed'][1].lstrip().rstrip()
            else:
                sedname = obj['sed'][i].lstrip().rstrip()
            magnorm = obj['mag_norm'][i]
            Av = obj['A_v'][i]
            Rv = obj['R_v'][i]

        sed = self.cats.seds[sedname]
        sed_lut = galsim.LookupTable(x=sed[:,0],f=sed[:,1])
        sed = galsim.SED(sed_lut, wave_type='nm', flux_type='flambda',redshift=0.)
        sed_ = sed.withMagnitude(magnorm, self.imsim_bpass) # apply mag
        if len(sed_.wave_list) not in self.ax:
            ax,bx = setupCCM_ab(sed_.wave_list)
            self.ax[len(sed_.wave_list)] = ax
            self.bx[len(sed_.wave_list)] = bx
        dust = addDust(self.ax[len(sed_.wave_list)], self.bx[len(sed_.wave_list)], A_v=Av, R_v=Rv)
        sed_ = sed_._mul_scalar(dust) # Add dust extinction. Same function from lsst code for testing right now
        sed_ = sed_.atRedshift(obj['z']) # redshift

        # Return model with SED applied
        return model * sed_

    def galaxy_model(self):
        """
        Generate the intrinsic galaxy model based on truth catalog parameters
        """


        if self.params['dc2']:

            # loop over components, order bulge, disk, knots
            for i in range(3):
                if self.gal['size'][i] == 0:
                    continue
                # If any flux, build component and apply appropriate SED
                if i<2:
                    if i==0:
                        n=4
                    else:
                        n=1
                    component = galsim.Sersic(n, half_light_radius=1.*self.gal['size'][i], flux=1., trunc=10.*self.gal['size'][i])
                else:
                    rng   = galsim.BaseDeviate((int(self.gal['gind'])<<10)+127) #using orig phosim unique id as random seed, which requires bit appending 127 to represent knots model
                    component = galsim.RandomKnots(npoints=self.gal['knots'], half_light_radius=1.*self.gal['size'][i], flux=1., rng=rng)
                # Apply intrinsic ellipticity to the component.
                s         = galsim.Shear(q=1./self.gal['q'][i], beta=(90.+self.gal['pa'][i])*galsim.degrees)
                s         = galsim._Shear(complex(s.g1,-s.g2)) # Fix -g2
                component = component.shear(s)
                # Apply the SED
                component = self.make_sed_model_dc2(component, self.gal, i)

                if self.gal_model is None:
                    # No model, so save the galaxy model as the component
                    self.gal_model = component
                else:
                    # Existing model, so save the galaxy model as the sum of the components
                    self.gal_model = galsim.Add([self.gal_model, component])

        else:

            # Generate galaxy model
            # Calculate flux fraction of disk portion 
            flux = (1.-self.gal['bflux']) * self.gal['dflux']
            if flux > 0:
                # If any flux, build Sersic disk galaxy (exponential) and apply appropriate SED
                self.gal_model = galsim.Sersic(1, half_light_radius=1.*self.gal['size'], flux=flux, trunc=10.*self.gal['size'])
                self.gal_model = self.make_sed_model(self.gal_model, self.galaxy_sed_d)
                # self.gal_model = self.gal_model.withScaledFlux(flux)

            # Calculate flux fraction of knots portion 
            flux = (1.-self.gal['bflux']) * (1.-self.gal['dflux'])
            if flux > 0:
                # If any flux, build star forming knots model and apply appropriate SED
                rng   = galsim.BaseDeviate(self.params['random_seed']+self.ind)
                knots = galsim.RandomKnots(npoints=self.params['knots'], half_light_radius=1.*self.gal['size'], flux=flux, rng=rng) 
                knots = self.make_sed_model(galsim.ChromaticObject(knots), self.galaxy_sed_n)
                # knots = knots.withScaledFlux(flux)
                # Sum the disk and knots, then apply intrinsic ellipticity to the disk+knot component. Fixed intrinsic shape, but can be made variable later.
                self.gal_model = galsim.Add([self.gal_model, knots])
                self.gal_model = self.gal_model.shear(e1=self.gal['int_e1'], e2=self.gal['int_e2'])

            # Calculate flux fraction of bulge portion 
            flux = self.gal['bflux']
            if flux > 0:
                # If any flux, build Sersic bulge galaxy (de vacaleurs) and apply appropriate SED
                bulge = galsim.Sersic(4, half_light_radius=1.*self.gal['size'], flux=flux, trunc=10.*self.gal['size']) 
                # Apply intrinsic ellipticity to the bulge component. Fixed intrinsic shape, but can be made variable later.
                bulge = bulge.shear(e1=self.gal['int_e1'], e2=self.gal['int_e2'])
                # Apply the SED
                bulge = self.make_sed_model(bulge, self.galaxy_sed_b)
                # bulge = bulge.withScaledFlux(flux)

                if self.gal_model is None:
                    # No disk or knot component, so save the galaxy model as the bulge part
                    self.gal_model = bulge
                else:
                    # Disk/knot component, so save the galaxy model as the sum of two parts
                    self.gal_model = galsim.Add([self.gal_model, bulge])

    def galaxy(self):
        """
        Call galaxy_model() to get the intrinsic galaxy model, then apply properties relevant to its observation
        """

        # Build intrinsic galaxy model
        self.galaxy_model()

        # print('model1',time.time()-t0)
        # print(process.memory_info().rss/2**30)
        # print(process.memory_info().vms/2**30)

        if self.params['dc2']:
            g1 = self.gal['g1']/(1. - self.gal['k'])
            g2 = -self.gal['g2']/(1. - self.gal['k'])
            mu = 1./((1. - self.gal['k'])**2 - (self.gal['g1']**2 + self.gal['g2']**2))
            # Apply a shear
            self.gal_model = self.gal_model.lens(g1=g1,g2=g2,mu=mu)
            # Rescale flux appropriately for wfirst
            self.mag = self.gal_model.calculateMagnitude(self.pointing.bpass)
            self.gal_model = self.gal_model * galsim.wfirst.collecting_area * galsim.wfirst.exptime
        else:
            # Random rotation (pairs of objects are offset by pi/2 to cancel shape noise)
            self.gal_model = self.gal_model.rotate(self.gal['rot']*galsim.radians) 
            # Apply a shear
            self.gal_model = self.gal_model.shear(g1=self.gal['g1'],g2=self.gal['g2'])
            # Rescale flux appropriately for wfirst
            self.mag = self.gal_model.calculateMagnitude(self.pointing.bpass)
            self.gal_model = self.gal_model * galsim.wfirst.collecting_area * galsim.wfirst.exptime

        # Ignoring chromatic stuff for now for speed, so save correct flux of object
        flux = self.gal_model.calculateFlux(self.pointing.bpass)
        # print(flux,self.mag)
        # print 'galaxy flux',flux
        # Evaluate the model at the effective wavelength of this filter bandpass (should change to effective SED*bandpass?)
        # This makes the object achromatic, which speeds up drawing and convolution
        self.gal_model  = self.gal_model.evaluateAtWavelength(self.pointing.bpass.effective_wavelength)
        # Reassign correct flux
        self.gal_model  = self.gal_model.withFlux(flux) # reapply correct flux

        if self.sky_level/flux < galsim.GSParams().folding_threshold:
            gsparams = galsim.GSParams( folding_threshold=self.sky_level/flux,
                                        maximum_fft_size=16384 )
        else:
            gsparams = galsim.GSParams( maximum_fft_size=16384 )
        gsparams = galsim.GSParams( maximum_fft_size=16384 )

        # Convolve with PSF
        self.gal_model = galsim.Convolve(self.gal_model.withGSParams(gsparams), self.pointing.load_psf(self.xyI), propagate_gsparams=False)

        # Convolve with additional los motion (jitter), if any
        if self.pointing.los_motion is not None:
            self.gal_model = galsim.Convolve(self.gal_model, self.pointing.los_motion)

        # chromatic stuff replaced by above lines
        # # Draw galaxy igal into stamp.
        # self.gal_list[igal].drawImage(self.pointing.bpass[self.params['filter']], image=gal_stamp)
        # # Add detector effects to stamp.

    def get_stamp_size(self,obj):
        """
        Select the stamp size multiple to use.

        Input
        obj    : Galsim object
        factor : Factor to multiple suggested galsim stamp size by
        """

        #return int(obj.getGoodImageSize(wfirst.pixel_scale)/self.stamp_size)
        #return int(obj.getGoodImageSize(wfirst.pixel_scale)/(2**factor))
        # return 2*np.ceil(1.*np.ceil(self.gal['size']/(np.sqrt(2*np.log(2)))*1.25)/self.stamp_size)
        if self.params['dc2']:
            # gal array size is 3, (bulge, disk, knots)
            galsize = 2*10*max(self.gal['size'])

        else:
            galsize = 2*10*self.gal['size']

        return int(2**(np.ceil(np.log2(galsize/wfirst.pixel_scale))+1)),obj.getGoodImageSize(wfirst.pixel_scale)

    def draw_galaxy(self):
        """
        Draw the galaxy model into the SCA (neighbors and blending) and/or the postage stamp (isolated).
        """

        self.gal_stamp_too_large = False

        # Build galaxy model that will be drawn into images
        self.galaxy()

        # print('draw_galaxy1',time.time()-t0)
        # print(process.memory_info().rss/2**30)
        # print(process.memory_info().vms/2**30)


        stamp_size,stamp_image_size = self.get_stamp_size(self.gal_model)
        self.stamp_size = stamp_size

        # # Skip drawing some really huge objects (>twice the largest stamp size)
        # if stamp_size>2.*self.num_sizes:
        #     return

        # Create postage stamp bounds at position of object
        b = galsim.BoundsI( xmin=self.xyI.x-int(stamp_image_size/2)+1,
                            ymin=self.xyI.y-int(stamp_image_size/2)+1,
                            xmax=self.xyI.x+int(stamp_image_size/2),
                            ymax=self.xyI.y+int(stamp_image_size/2))
        b2 = galsim.BoundsI( xmin=self.xyI.x-int(stamp_size/2)+1,
                            ymin=self.xyI.y-int(stamp_size/2)+1,
                            xmax=self.xyI.x+int(stamp_size/2),
                            ymax=self.xyI.y+int(stamp_size/2))

        # If this postage stamp doesn't overlap the SCA bounds at all, no reason to draw anything
        if not (b&self.b).isDefined():
            return

        # Create postage stamp for galaxy
        gal_stamp = galsim.Image(b, wcs=self.pointing.WCS)

        # print('draw_galaxy2',time.time()-t0)
        # print(process.memory_info().rss/2**30)
        # print(process.memory_info().vms/2**30)

        # Draw galaxy model into postage stamp. This is the basis for both the postage stamp output and what gets added to the SCA image. This will obviously create biases if the postage stamp is too small - need to monitor that.
        self.gal_model.drawImage(image=gal_stamp,offset=self.xy-b.true_center,method='phot',rng=self.rng)
        # gal_stamp.write(str(self.ind)+'.fits')

        # print('draw_galaxy3',time.time()-t0)
        # print(process.memory_info().rss/2**30)
        # print(process.memory_info().vms/2**30)

        # Add galaxy stamp to SCA image
        if self.params['draw_sca']:
            self.im[b&self.b] = self.im[b&self.b] + gal_stamp[b&self.b]

        # If object too big for stamp sizes, or not saving stamps, skip saving a stamp
        if stamp_size>256:
            print('too big stamp',stamp_size)
            self.gal_stamp_too_large = True
            return
        if 'no_stamps' in self.params:
            if self.params['no_stamps']:
                self.gal_stamp_too_large = True
                self.gal_stamp = -1
                return

        # print('draw_galaxy4',time.time()-t0)
        # print(process.memory_info().rss/2**30)
        # print(process.memory_info().vms/2**30)

        # Check if galaxy center falls on SCA
        # Apply background, noise, and WFIRST detector effects
        # Get final galaxy stamp and weight map
        if self.b.includes(self.xyI):
            gal_stamp = gal_stamp[b&b2]
            gal_stamp = gal_stamp[b2&self.b]
<<<<<<< HEAD
            gal_stamp, weight, dq = self.modify_image.add_effects(gal_stamp,self.pointing,self.radec,self.pointing.WCS,self.rng,phot=True)
            self.gal_stamp = galsim.Image(b2, wcs=self.pointing.WCS)
            self.weight    = galsim.Image(b2, wcs=self.pointing.WCS)
            self.dq        = galsim.Image(b2, wcs=self.pointing.WCS,init_value=4)
            self.gal_stamp[b2&self.b] = gal_stamp
            self.weight[b2&self.b]    = weight
            self.dq[b2&self.b]        = dq
=======
            self.gal_stamp, self.weight_stamp, self.dq = self.modify_image.add_effects(gal_stamp,self.pointing,self.radec,self.pointing.WCS,self.rng,phot=True)
>>>>>>> 68cff8c4

            # # Copy part of postage stamp that falls on SCA - set weight map to zero for parts outside SCA
            # self.gal_stamp = galsim.Image(b, wcs=self.pointing.WCS)
            # self.gal_stamp[b&self.b] = self.gal_stamp[b&self.b] + gal_stamp[b&self.b]
            # self.weight_stamp = galsim.Image(b, wcs=self.pointing.WCS)
            # if weight != None:
            #     self.weight_stamp[b&self.b] = self.weight_stamp[b&self.b] + weight[b&self.b]

            # If we're saving the true PSF model, simulate an appropriate unit-flux star and draw it (oversampled) at the position of the galaxy
            if (self.params['draw_true_psf']) and (not self.params['skip_stamps']):
                #self.star_model() #Star model for PSF (unit flux)
                # Create modified WCS jacobian for super-sampled pixelisation
                wcs = galsim.JacobianWCS(dudx=self.local_wcs.dudx/self.params['oversample'],
                                         dudy=self.local_wcs.dudy/self.params['oversample'],
                                         dvdx=self.local_wcs.dvdx/self.params['oversample'],
                                         dvdy=self.local_wcs.dvdy/self.params['oversample'])
                # Create postage stamp bounds at position of object
                b_psf = galsim.BoundsI( xmin=self.xyI.x-int(self.params['psf_stampsize'])/2+1,
                                    ymin=self.xyI.y-int(self.params['psf_stampsize'])/2+1,
                                    xmax=self.xyI.x+int(self.params['psf_stampsize'])/2,
                                    ymax=self.xyI.y+int(self.params['psf_stampsize'])/2)
                # Create postage stamp bounds at position of object
                b_psf2 = galsim.BoundsI( xmin=self.xyI.x-int(self.params['psf_stampsize']*self.params['oversample'])/2+1,
                                    ymin=self.xyI.y-int(self.params['psf_stampsize']*self.params['oversample'])/2+1,
                                    xmax=self.xyI.x+int(self.params['psf_stampsize']*self.params['oversample'])/2,
                                    ymax=self.xyI.y+int(self.params['psf_stampsize']*self.params['oversample'])/2)
                # Create psf stamp with oversampled pixelisation
                self.psf_stamp = galsim.Image(b_psf, wcs=self.pointing.WCS)
                # print('draw_galaxy5',time.time()-t0)
                # print(process.memory_info().rss/2**30)
                # print(process.memory_info().vms/2**30)
                self.psf_stamp2 = galsim.Image(b_psf2, wcs=wcs)
                # Draw PSF into postage stamp
                self.st_model.drawImage(image=self.psf_stamp,wcs=self.pointing.WCS)
                self.st_model.drawImage(image=self.psf_stamp2,wcs=wcs,method='no_pixel')
            # print('draw_galaxy6',time.time()-t0)
            # print(process.memory_info().rss/2**30)
            # print(process.memory_info().vms/2**30)

    def star_model(self, sed = None, mag = 0.):
        """
        Create star model for PSF or for drawing stars into SCA

        Input
        sed  : The stellar SED
        mag  : The magnitude of the star
        """

        # Generate star model (just a delta function) and apply SED
        if sed is not None:
            if self.params['dc2']:
                self.st_model = galsim.DeltaFunction()
                self.st_model = self.make_sed_model_dc2(self.st_model, self.star, -1)
                mag = self.st_model.calculateMagnitude(self.pointing.bpass)
                self.st_model = self.st_model * wfirst.collecting_area * wfirst.exptime
            else:
                sed_ = sed.withMagnitude(mag, self.pointing.bpass)
                self.st_model = galsim.DeltaFunction() * sed_  * wfirst.collecting_area * wfirst.exptime
            flux = self.st_model.calculateFlux(self.pointing.bpass)
            ft = int(self.sky_level/flux)
            # print mag,flux,ft
            # if ft<0.0005:
            #     ft = 0.0005
            if ft < galsim.GSParams().folding_threshold:
                gsparams = galsim.GSParams( folding_threshold=int(self.sky_level/flux),
                                            maximum_fft_size=16384 )
            else:
                gsparams = galsim.GSParams( maximum_fft_size=16384 )
        else:
            self.st_model = galsim.DeltaFunction(flux=1.)
            flux = 1.
            gsparams = galsim.GSParams( maximum_fft_size=16384 )

        # Evaluate the model at the effective wavelength of this filter bandpass (should change to effective SED*bandpass?)
        # This makes the object achromatic, which speeds up drawing and convolution
        self.st_model = self.st_model.evaluateAtWavelength(self.pointing.bpass.effective_wavelength)
        # Reassign correct flux
        self.st_model  = self.st_model.withFlux(flux) # reapply correct flux

        # Convolve with PSF
        if mag<15:
            psf = self.pointing.load_psf(self.xyI,star=True)
            psf = psf.withGSParams(galsim.GSParams(folding_threshold=1e-3))
            self.st_model = galsim.Convolve(self.st_model , psf)
        else:
            psf = self.pointing.load_psf(self.xyI,star=False)
            self.st_model = galsim.Convolve(self.st_model , psf)

        # Convolve with additional los motion (jitter), if any
        if self.pointing.los_motion is not None:
            self.st_model = galsim.Convolve(self.st_model, self.pointing.los_motion)

        # old chromatic version
        # self.psf_list[igal].drawImage(self.pointing.bpass[self.params['filter']],image=psf_stamp, wcs=local_wcs)

        return mag

    def draw_star(self):
        """
        Draw a star into the SCA
        """

        # Get star model with given SED and flux
        if self.params['dc2']:
            self.mag = self.star_model(sed=self.star['sed'].lstrip().rstrip())
        else:
            self.mag = self.star_model(sed=self.star_sed,mag=self.star[self.pointing.filter])

        # Get good stamp size multiple for star
        # stamp_size = self.get_stamp_size(self.st_model)#.withGSParams(gsparams))
        stamp_size = 1600

        # Create postage stamp bounds for star
        # b = galsim.BoundsI( xmin=self.xyI.x-int(stamp_size*self.stamp_size)/2,
        #                     ymin=self.xyI.y-int(stamp_size*self.stamp_size)/2,
        #                     xmax=self.xyI.x+int(stamp_size*self.stamp_size)/2,
        #                     ymax=self.xyI.y+int(stamp_size*self.stamp_size)/2 )
        b = galsim.BoundsI( xmin=self.xyI.x-int(stamp_size/2),
                            ymin=self.xyI.y-int(stamp_size/2),
                            xmax=self.xyI.x+int(stamp_size/2),
                            ymax=self.xyI.y+int(stamp_size/2) )

        # If postage stamp doesn't overlap with SCA, don't draw anything
        if not (b&self.b).isDefined():
            return

        # Create star postage stamp
        star_stamp = galsim.Image(b, wcs=self.pointing.WCS)

        # print(self.star[self.pointing.filter],repr(self.st_model))
        # Draw star model into postage stamp
        if self.mag<15:
            self.st_model.drawImage(image=star_stamp,offset=self.xy-b.true_center)
        else:
            self.st_model.drawImage(image=star_stamp,offset=self.xy-b.true_center,method='phot',rng=self.rng,maxN=1000000)

        # star_stamp.write('/fs/scratch/cond0083/wfirst_sim_out/images/'+str(self.ind)+'.fits.gz')

        # Add star stamp to SCA image
        self.im[b&self.b] += star_stamp[b&self.b]
        # self.st_model.drawImage(image=self.im,add_to_image=True,offset=self.xy-self.im.true_center,method='phot',rng=self.rng,maxN=1000000)

        if self.b.includes(self.xyI):
            self.supernova_stamp = star_stamp   
        print(self.rank,self.ind,self.mag)

    def draw_supernova(self):
        
        # Start at the first entry in supernova's lightcurve
        index = self.supernova['ptrobs_min'] - 1
        
        # Figure out how many filters there are and move to the right one
        current_filter = self.lightcurves['flt'][index]
        filt_index = 0
        no_of_filters = 0
        filters = []
        while current_filter not in filters:
            if current_filter == self.pointing.filter[0]:
                filt_index = index
            filters.append(current_filter)
            no_of_filters += 1
            index += 1
            current_filter = self.lightcurves['flt'][index]
        # Move through the entries with the right folder looking for the right date
        current_date = self.lightcurves['mjd'][filt_index]
        while current_date <= self.pointing.mjd and filt_index < self.supernova['ptrobs_max']:
            filt_index += no_of_filters
            current_date = self.lightcurves['mjd'][filt_index]
        # Find the two entries corresponding to dates immediately before and after the supernova observation date
        flux1 = 10 ** ((27.5 - self.lightcurves['sim_magobs'][filt_index - no_of_filters]) / 2.512)
        flux2 = 10 ** ((27.5 - self.lightcurves['sim_magobs'][filt_index]) / 2.512)
        # Interpolate the flux between the two dates (linear for now)
        flux = np.interp(self.pointing.mjd, [self.lightcurves['mjd'][filt_index - no_of_filters], current_date], [flux1, flux2])
        # This probably isn't necessary but doesn't hurt anything
        if flux <= 0.0:
            magnitude = 100
        else:
            magnitude = 27.5 - (2.512 * math.log10(flux))
        self.ind = self.supernova['snid']
        self.mag = magnitude
        self.hostid = self.supernova['hostgal_objid']
        print('remember to get real supernova sed')
            
        gsparams = self.star_model(sed=self.supernova_sed,mag=magnitude)

        # Get good stamp size multiple for supernova
        # stamp_size = self.get_stamp_size(self.st_model)#.withGSParams(gsparams))
        stamp_size = 256

        # Create postage stamp bounds for supernova
        # b = galsim.BoundsI( xmin=self.xyI.x-int(stamp_size*self.stamp_size)/2,
        #                     ymin=self.xyI.y-int(stamp_size*self.stamp_size)/2,
        #                     xmax=self.xyI.x+int(stamp_size*self.stamp_size)/2,
        #                     ymax=self.xyI.y+int(stamp_size*self.stamp_size)/2 )
        b = galsim.BoundsI( xmin=self.xyI.x-int(stamp_size/2),
                            ymin=self.xyI.y-int(stamp_size/2),
                            xmax=self.xyI.x+int(stamp_size/2),
                            ymax=self.xyI.y+int(stamp_size/2) )

        # If postage stamp doesn't overlap with SCA, don't draw anything
        if not (b&self.b).isDefined():
            return

        # Create star postage stamp
        star_stamp = galsim.Image(b, wcs=self.pointing.WCS)

        # Draw star model into postage stamp
        self.st_model.drawImage(image=star_stamp,offset=self.offset,method='phot',rng=self.rng,maxN=1000000)

        # star_stamp.write('/fs/scratch/cond0083/wfirst_sim_out/images/'+str(self.ind)+'.fits.gz')

        # Add star stamp to SCA image
        self.im[b&self.b] = self.im[b&self.b] + star_stamp[b&self.b]
        # self.st_model.drawImage(image=self.im,add_to_image=True,offset=self.xy-self.im.true_center,method='phot',rng=self.rng,maxN=1000000)

        if self.b.includes(self.xyI):
            self.supernova_stamp = star_stamp

    def retrieve_stamp(self):
        """
        Helper function to accumulate various information about a postage stamp and return it in dictionary form.
        """

        if self.gal_stamp is None:
            return None

        if self.gal_stamp_too_large:
            # stamp size too big
            return {'ind'    : self.ind, # truth index
                    'ra'     : self.gal['ra'], # ra of galaxy
                    'dec'    : self.gal['dec'], # dec of galaxy
                    'x'      : self.xy.x, # SCA x position of galaxy
                    'y'      : self.xy.y, # SCA y position of galaxy
                    'dither' : self.pointing.dither, # dither index
                    'mag'    : self.mag, #Calculated magnitude
                    'stamp'  : self.stamp_size, # Get stamp size in pixels
                    'gal'    : None, # Galaxy image object (includes metadata like WCS)
                    'psf'    : None, # Flattened array of PSF image
                    # 'psf2'    : None, # Flattened array of PSF image
                    'weight' : None } # Flattened array of weight map

        return {'ind'    : self.ind, # truth index
                'ra'     : self.gal['ra'], # ra of galaxy
                'dec'    : self.gal['dec'], # dec of galaxy
                'x'      : self.xy.x, # SCA x position of galaxy
                'y'      : self.xy.y, # SCA y position of galaxy
                'dither' : self.pointing.dither, # dither index
                'mag'    : self.mag, #Calculated magnitude
                'stamp'  : self.stamp_size, # Get stamp size in pixels
                'gal'    : self.gal_stamp, # Galaxy image object (includes metadata like WCS)
                # 'psf'    : self.psf_stamp.array.flatten(), # Flattened array of PSF image
                # 'psf2'   : self.psf_stamp2.array.flatten(), # Flattened array of PSF image
                'weight' : self.weight_stamp.array.flatten() } # Flattened array of weight map

    def retrieve_star_stamp(self):

        if self.star_stamp is None:
            return None
        
        return {'ind'    : self.ind, # truth index
                'ra'     : self.star['ra'], # ra of galaxy
                'dec'    : self.star['dec'], # dec of galaxy
                'x'      : self.xy.x, # SCA x position of galaxy
                'y'      : self.xy.y, # SCA y position of galaxy
                'dither' : self.pointing.dither, # dither index
                'mag'    : self.mag } #Calculated magnitude
    
    def retrieve_supernova_stamp(self):
        
        if self.supernova_stamp is None:
            return None
        
        return {'ind'    : self.ind, # truth index
                'ra'     : self.supernova['ra'], # ra of supernova
                'dec'    : self.supernova['dec'], # dec of supernova
                'x'      : self.xy.x, # SCA x position of supernova
                'y'      : self.xy.y, # SCA y position of supernova
                'dither' : self.pointing.dither, # dither index
                'mag'    : self.mag, #Calculated magnitude
                'hostid' : self.hostid, #Host galaxy id number
                'supernova'    : self.supernova_stamp } # Supernova image object (includes metadata like WCS)

    def finalize_sca(self):
        """
        # Apply background, noise, and WFIRST detector effects to SCA image
        # Get final SCA image and weight map
        """

        # World coordinate of SCA center
        radec = self.pointing.WCS.toWorld(galsim.PositionI(int(wfirst.n_pix/2),int(wfirst.n_pix/2)))
        # Apply background, noise, and WFIRST detector effects to SCA image and return final SCA image and weight map
        return self.modify_image.add_effects(self.im,self.pointing,radec,self.pointing.WCS,self.rng,phot=True, ps_save=True)<|MERGE_RESOLUTION|>--- conflicted
+++ resolved
@@ -603,17 +603,15 @@
         if self.b.includes(self.xyI):
             gal_stamp = gal_stamp[b&b2]
             gal_stamp = gal_stamp[b2&self.b]
-<<<<<<< HEAD
             gal_stamp, weight, dq = self.modify_image.add_effects(gal_stamp,self.pointing,self.radec,self.pointing.WCS,self.rng,phot=True)
             self.gal_stamp = galsim.Image(b2, wcs=self.pointing.WCS)
-            self.weight    = galsim.Image(b2, wcs=self.pointing.WCS)
+            self.weight_stamp = galsim.Image(b2, wcs=self.pointing.WCS)
             self.dq        = galsim.Image(b2, wcs=self.pointing.WCS,init_value=4)
             self.gal_stamp[b2&self.b] = gal_stamp
-            self.weight[b2&self.b]    = weight
+            self.weight_stamp[b2&self.b]    = weight
+            self.weight_stamp               = self.weight_stamp.array
             self.dq[b2&self.b]        = dq
-=======
-            self.gal_stamp, self.weight_stamp, self.dq = self.modify_image.add_effects(gal_stamp,self.pointing,self.radec,self.pointing.WCS,self.rng,phot=True)
->>>>>>> 68cff8c4
+            self.dq                   = self.dq.array
 
             # # Copy part of postage stamp that falls on SCA - set weight map to zero for parts outside SCA
             # self.gal_stamp = galsim.Image(b, wcs=self.pointing.WCS)
@@ -866,7 +864,7 @@
                 'gal'    : self.gal_stamp, # Galaxy image object (includes metadata like WCS)
                 # 'psf'    : self.psf_stamp.array.flatten(), # Flattened array of PSF image
                 # 'psf2'   : self.psf_stamp2.array.flatten(), # Flattened array of PSF image
-                'weight' : self.weight_stamp.array.flatten() } # Flattened array of weight map
+                'weight' : self.weight_stamp.flatten() } # Flattened array of weight map
 
     def retrieve_star_stamp(self):
 
