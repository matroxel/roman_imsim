"""
An implementation of galaxy and star image simulations for WFIRST. 
Built from the WFIRST GalSim module.

Built with elements from galsim demo13...
# Copyright (c) 2012-2017 by the GalSim developers team on GitHub
# https://github.com/GalSim-developers
#
# This file is part of GalSim: The modular galaxy image simulation toolkit.
# https://github.com/GalSim-developers/GalSim
#
# GalSim is free software: redistribution and use in source and binary forms,
# with or without modification, are permitted provided that the following
# conditions are met:
#
# 1. Redistributions of source code must retain the above copyright notice, this
#    list of conditions, and the disclaimer given in the accompanying LICENSE
#    file.
# 2. Redistributions in binary form must reproduce the above copyright notice,
#    this list of conditions, and the disclaimer given in the documentation
#    and/or other materials provided with the distribution.
#
"""
from __future__ import division
from __future__ import print_function

from future import standard_library
standard_library.install_aliases()
from builtins import str
from builtins import range
from past.builtins import basestring
from builtins import object
from past.utils import old_div
import numpy as np
import healpy as hp
import sys, os, io
import math
import logging
import time
import yaml
import copy
import galsim as galsim
import galsim.wfirst as wfirst
import galsim.config.process as process
import galsim.des as des
import ngmix
import fitsio as fio
import pickle as pickle
import pickletools
from astropy.time import Time
from mpi4py import MPI
from mpi_pool import MPIPool
import cProfile, pstats
import glob
import shutil
from ngmix.jacobian import Jacobian
from ngmix.observation import Observation, ObsList, MultiBandObsList,make_kobs
from ngmix.galsimfit import GalsimRunner,GalsimSimple,GalsimTemplateFluxFitter
from ngmix.guessers import R50FluxGuesser
from ngmix.bootstrap import PSFRunner
from ngmix import priors, joint_prior
import mof
import meds
#import psc

import matplotlib
matplotlib.use ('agg')
import matplotlib.pyplot as plt
import matplotlib.cm as cm
from matplotlib.colors import LogNorm
import matplotlib.gridspec as gridspec
from matplotlib.ticker import MultipleLocator, FormatStrFormatter
import pylab
from scipy.interpolate import interp1d

path, filename = os.path.split(__file__)
sedpath_Star   = os.path.join(galsim.meta_data.share_dir, 'SEDs', 'vega.txt')

if sys.version_info[0] == 3:
    string_types = str,
else:
    string_types = basestring,

# Chip coordinates
cptr = np.array([
0.002689724,  1.000000000,  0.181995021, -0.002070809, -1.000000000,  0.807383134,  1.000000000,  0.004769437,  1.028725015, -1.000000000, -0.000114163, -0.024579913,
0.003307633,  1.000000000,  1.203503349, -0.002719257, -1.000000000, -0.230036847,  1.000000000,  0.006091805,  1.028993582, -1.000000000, -0.000145757, -0.024586416,
0.003888409,  1.000000000,  2.205056241, -0.003335597, -1.000000000, -1.250685466,  1.000000000,  0.007389324,  1.030581048, -1.000000000, -0.000176732, -0.024624426,
0.007871078,  1.000000000, -0.101157485, -0.005906926, -1.000000000,  1.095802866,  1.000000000,  0.009147586,  2.151242511, -1.000000000, -0.004917673, -1.151541644,
0.009838715,  1.000000000,  0.926774753, -0.007965112, -1.000000000,  0.052835488,  1.000000000,  0.011913584,  2.150981875, -1.000000000, -0.006404157, -1.151413352,
0.011694346,  1.000000000,  1.935534773, -0.009927853, -1.000000000, -0.974276664,  1.000000000,  0.014630945,  2.153506744, -1.000000000, -0.007864196, -1.152784334,
0.011758070,  1.000000000, -0.527032681, -0.008410887, -1.000000000,  1.529873670,  1.000000000,  0.012002262,  3.264990040, -1.000000000, -0.008419930, -2.274065453,
0.015128555,  1.000000000,  0.510881058, -0.011918799, -1.000000000,  0.478274989,  1.000000000,  0.016194244,  3.262719942, -1.000000000, -0.011359106, -2.272508364,
0.018323436,  1.000000000,  1.530828790, -0.015281655, -1.000000000, -0.558879607,  1.000000000,  0.020320244,  3.264721809, -1.000000000, -0.014251259, -2.273955111,
-0.002689724,  1.000000000,  0.181995021,  0.002070809, -1.000000000,  0.807383134,  1.000000000, -0.000114163, -0.024579913, -1.000000000,  0.004769437,  1.028725015,
-0.003307633,  1.000000000,  1.203503349,  0.002719257, -1.000000000, -0.230036847,  1.000000000, -0.000145757, -0.024586416, -1.000000000,  0.006091805,  1.028993582,
-0.003888409,  1.000000000,  2.205056241,  0.003335597, -1.000000000, -1.250685466,  1.000000000, -0.000176732, -0.024624426, -1.000000000,  0.007389324,  1.030581048,
-0.007871078,  1.000000000, -0.101157485,  0.005906926, -1.000000000,  1.095802866,  1.000000000, -0.004917673, -1.151541644, -1.000000000,  0.009147586,  2.151242511,
-0.009838715,  1.000000000,  0.926774753,  0.007965112, -1.000000000,  0.052835488,  1.000000000, -0.006404157, -1.151413352, -1.000000000,  0.011913584,  2.150981875,
-0.011694346,  1.000000000,  1.935534773,  0.009927853, -1.000000000, -0.974276664,  1.000000000, -0.007864196, -1.152784334, -1.000000000,  0.014630945,  2.153506744,
-0.011758070,  1.000000000, -0.527032681,  0.008410887, -1.000000000,  1.529873670,  1.000000000, -0.008419930, -2.274065453, -1.000000000,  0.012002262,  3.264990040,
-0.015128555,  1.000000000,  0.510881058,  0.011918799, -1.000000000,  0.478274989,  1.000000000, -0.011359106, -2.272508364, -1.000000000,  0.016194244,  3.262719942,
-0.018323436,  1.000000000,  1.530828790,  0.015281655, -1.000000000, -0.558879607,  1.000000000, -0.014251259, -2.273955111, -1.000000000,  0.020320244,  3.264721809 ])

BAD_MEASUREMENT = 1
CENTROID_SHIFT  = 2
MAX_CENTROID_SHIFT = 1.

big_fft_params = galsim.GSParams(maximum_fft_size=9796)

# SCAs' central coordinates
sca_center = np.array([
    [21.94, 13.12], 
    [-22.09, -31,77], 
    [-22.24, -81.15], 
    [-65.82, 23.76], 
    [-66.32, -20.77], 
    [-66.82, -70.15], 
    [-109.70, 44.12], 
    [-110.46, 0.24], 
    [-111.56, -49.15], 
    [21.94, 13.12], 
    [22.09, -31.77],
    [22.24, -81.15],
    [65.82, 23.76],
    [66.32, -20.77],
    [66.82, -70.15],
    [109.70, 44.12],
    [110.46, 0.24],
    [111.56, -49.15]])

# Dict to convert GalSim WFIRST filter names to filter names for fluxes in:
# https://github.com/WFIRST-HLS-Cosmology/Docs/wiki/Home-Wiki#wfirstlsst-simulated-photometry-catalog-based-on-candels
filter_flux_dict = {
    'J129' : 'j_WFIRST',
    'F184' : 'F184W_WFIRST',
    'Y106' : 'y_WFIRST',
    'H158' : 'h_WFIRST'
}

# Converts galsim WFIRST filter names to indices in Chris' dither file.
filter_dither_dict = {
    'J129' : 3,
    'F184' : 1,
    'Y106' : 4,
    'H158' : 2
}
filter_dither_dict_ = {
    3:'J129',
    1:'F184',
    4:'Y106',
    2:'H158'
}


class ParamError(Exception):
  def __init__(self, value):
    self.value = value
  def __str__(self):
    return repr(self.value)

def except_func(logger, proc, k, res, t):
    print(proc, k)
    print(t)
    raise res

def save_obj(obj, name ):
    """
    Helper function to save some data as a pickle to disk.
    """
    with open(name, 'wb') as f:
        pickle.dump(obj, f, pickle.HIGHEST_PROTOCOL)

def load_obj(name ):
    """
    Helper function to read some data from a pickle on disk.
    """
    with open(name, 'rb') as f:
        return pickle.load(f)

def convert_dither_to_fits(ditherfile='observing_sequence_hlsonly'):
    """
    Helper function to used to convert Chris survey dither file to fits and extract HLS part.
    """

    dither = np.genfromtxt(ditherfile+'.dat',dtype=None,names = ['date','f1','f2','ra','dec','pa','program','filter','f8','f9','f10','f11','f12','f13','f14','f15','f16','f17','f18','f19','f20','f21'])
    dither = dither[['date','ra','dec','pa','filter']][dither['program']==5]
    fio.write(ditherfile+'.fits',dither,clobber=True)

    return

def convert_gaia():
    """
    Helper function to convert gaia data to star truth catalog.
    """

    n=100000000
    ra=[-5,80.]
    dec=[-64,3]
    ra1 = np.random.rand(n)*(ra[1]-ra[0])/180.*np.pi+ra[0]/180.*np.pi
    d0 = old_div((np.cos((dec[0]+90)/180.*np.pi)+1),2.)
    d1 = old_div((np.cos((dec[1]+90)/180.*np.pi)+1),2.)
    dec1 = np.arccos(2*np.random.rand(n)*(d1-d0)+2*d0-1)
    out = np.empty(n,dtype=[('ra',float)]+[('dec',float)]+[('H158',float)]+[('J129',float)]+[('Y106',float)]+[('F184',float)])
    out['ra']=ra1
    out['dec']=dec1-old_div(np.pi,2.)

    g_band     = galsim.Bandpass('/users/PCON0003/cond0083/GalSim/galsim/share/bandpasses/gaia_g.dat', wave_type='nm').withZeropoint('AB')
    star_sed   = galsim.SED(sedpath_Star, wave_type='nm', flux_type='flambda')
    #star_sed = galsim.SED('CWW_E_ext.sed', 'A', 'flambda')

    gaia = fio.FITS('../distwf-result.fits.gz')[-1].read()['phot_g_mean_mag'][:]
    h,b = np.histogram(gaia,bins=np.linspace(3,22.5,196))
    b = old_div((b[1:]+b[:-1]),2)
    x = np.random.choice(np.arange(len(b)),len(out),p=1.*h/np.sum(h),replace=True)
    for i,filter_ in enumerate(['J129','F184','Y106','H158']):
        print(filter_)
        bpass = wfirst.getBandpasses(AB_zeropoint=True)[filter_]
        b_=np.zeros(len(b))
        for ind in range(len(b)):
            star_sed_  = star_sed.withMagnitude(b[ind],g_band)
            b_[ind]    = star_sed_.calculateMagnitude(bpass)
        out[filter_]   = b_[x]

    fio.write('gaia_stars.fits',out,clobber=True)

    return

def convert_galaxia():
    """
    Helper function to convert galaxia data to star truth catalog.
    """

    j_band     = galsim.Bandpass('/users/PCON0003/cond0083/GalSim/galsim/share/bandpasses/UKIRT_UKIDSS.J.dat.txt', wave_type='nm').withZeropoint('AB')
    star_sed   = galsim.SED(sedpath_Star, wave_type='nm', flux_type='flambda')
    #star_sed = galsim.SED('CWW_E_ext.sed', 'A', 'flambda')

    g = fio.FITS('/users/PCON0003/cond0083/galaxia_stars.fits')[-1].read()
    out = np.empty(len(g),dtype=[('ra',float)]+[('dec',float)]+[('H158',float)]+[('J129',float)]+[('Y106',float)]+[('F184',float)])
    out['ra']=g['ra']
    out['dec']=g['dec']
    for i,filter_ in enumerate(['J129','F184','Y106','H158']):
        print(filter_)
        bpass = wfirst.getBandpasses(AB_zeropoint=True)[filter_]
        star_sed_  = star_sed.withMagnitude(23,j_band)
        factor    = star_sed_.calculateMagnitude(bpass)-23
        out[filter_] = g['J']+factor

    s = np.random.choice(np.arange(len(out)),len(out),replace=False)
    out=out[s]
    fio.write('galaxia_stars_full.fits',out,clobber=True)

    return

def create_radec_fits(ra=[25.,27.5],dec=[-27.5,-25.],n=1500000):
    """
    Helper function that just creates random positions within some ra,dec range.
    """

    ra1 = np.random.rand(n)*(ra[1]-ra[0])/180.*np.pi+ra[0]/180.*np.pi
    d0 = old_div((np.cos((dec[0]+90)/180.*np.pi)+1),2.)
    d1 = old_div((np.cos((dec[1]+90)/180.*np.pi)+1),2.)
    dec1 = np.arccos(2*np.random.rand(n)*(d1-d0)+2*d0-1)
    out = np.empty(n,dtype=[('ra',float)]+[('dec',float)])
    out['ra']=ra1*180./np.pi
    out['dec']=dec1*180./np.pi-90
    fio.write('ra_'+str(ra[0])+'_'+str(ra[1])+'_dec_'+str(dec[0])+'_'+str(dec[1])+'_n_'+str(n)+'.fits.gz',out,clobber=True)

def hsm(im, psf=None, wt=None):
    """
    Not used currently, but this is a helper function to run hsm via galsim.
    """

    out = np.zeros(1,dtype=[('e1','f4')]+[('e2','f4')]+[('T','f4')]+[('dx','f4')]+[('dy','f4')]+[('flag','i2')])
    try:
        if psf is not None:
            shape_data = galsim.hsm.EstimateShear(im, psf, weight=wt, strict=False)
        else:
            shape_data = im.FindAdaptiveMom(weight=wt, strict=False)
    except:
        # print(' *** Bad measurement (caught exception).  Mask this one.')
        out['flag'] |= BAD_MEASUREMENT
        return out

    if shape_data.moments_status != 0:
        # print('status = ',shape_data.moments_status)
        # print(' *** Bad measurement.  Mask this one.')
        out['flag'] |= BAD_MEASUREMENT

    out['dx'] = shape_data.moments_centroid.x - im.true_center().x
    out['dy'] = shape_data.moments_centroid.y - im.true_center().y
    if out['dx']**2 + out['dy']**2 > MAX_CENTROID_SHIFT**2:
        # print(' *** Centroid shifted by ',out['dx'],out['dy'],'.  Mask this one.')
        out['flag'] |= CENTROID_SHIFT

    # Account for the image wcs
    if im.wcs.isPixelScale():
        out['e1'] = shape_data.observed_shape.g1
        out['e2'] = shape_data.observed_shape.g2
        out['T']  = 2 * shape_data.moments_sigma**2 * im.scale**2
    else:
        e1 = shape_data.observed_shape.e1
        e2 = shape_data.observed_shape.e2
        s = shape_data.moments_sigma

        jac = im.wcs.jacobian(im.trueCenter())
        M = np.matrix( [[ 1 + e1, e2 ], [ e2, 1 - e1 ]] ) * s*s
        J = jac.getMatrix()
        M = J * M * J.T
        scale = np.sqrt(M/2./s/s)

        e1 = old_div((M[0,0] - M[1,1]), (M[0,0] + M[1,1]))
        e2 = old_div((2.*M[0,1]), (M[0,0] + M[1,1]))
        out['T'] = M[0,0] + M[1,1]

        shear = galsim.Shear(e1=e1, e2=e2)
        out['e1'] = shear.g1
        out['e2'] = shear.g2

    return out

def get_filename( out_path, path, name, var=None, name2=None, ftype='fits', overwrite=False, make=True ):
    """
    Helper function to set up a file path, and create the path if it doesn't exist.
    """
    if var is not None:
        name += '_' + var
    if name2 is not None:
        name += '_' + name2
    name += '.' + ftype
    fpath = os.path.join(out_path,path)
    if make:
        if not os.path.exists(out_path):
            os.mkdir(out_path)
        if not os.path.exists(fpath):
            os.mkdir(fpath)
    filename = os.path.join(fpath,name)
    if (overwrite)&(os.path.exists(filename)):
        os.remove(filename)
    return filename

def get_filenames( out_path, path, name, var=None, name2=None, ftype='fits' ):
    """
    Helper function to set up a file path, and create the path if it doesn't exist.
    """
    if var is not None:
        name += '_' + var
    if name2 is not None:
        name += '_' + name2
    name += '*.' + ftype
    fpath = os.path.join(out_path,path)
    if not os.path.exists(out_path):
        os.mkdir(out_path)
    if not os.path.exists(fpath):
        os.mkdir(fpath)
    filename = os.path.join(fpath,name)
    return glob.glob(filename)

def write_fits(filename,img):

    hdr={}
    img.wcs.writeToFitsHeader(hdr,img.bounds)
    hdr['GS_XMIN'] = hdr['GS_XMIN'][0]
    hdr['GS_XMIN'] = hdr['GS_YMIN'][0]
    hdr['GS_WCS']  = hdr['GS_WCS'][0]
    fits = fio.FITS(filename,'rw')
    fits.write(img.array)
    fits[0].write_keys(hdr)
    fits.close()

    return

class pointing(object):
    """
    Class to manage and hold informaiton about a wfirst pointing, including WCS and PSF.
    """

    def __init__(self, params, logger, filter_=None, sca=None, dither=None, sca_pos=None, max_rad_from_boresight=0.009,rank=None):
        """
        Initializes some information about a pointing.

        Input
        params                  : Parameter dict.
        logger                  : logger instance
        filter_                 : The filter name for this pointing.
        sca                     : The SCA number (1-18)
        dither                  : The index of this pointing in the survey simulation file.
        sca_pos                 : Used to simulate the PSF at a position other than the center 
                                    of the SCA.
        max_rad_from_boresight  : Distance around pointing to attempt to simulate objects.
        chip_enlarge            : Factor to enlarge chip geometry by to account for small 
                                    inaccuracies relative to precise WCS.
        """
        print(filter_, sca, dither)
        self.params             = params
        self.ditherfile         = params['dither_file']
        self.n_waves            = params['n_waves'] # Number of wavelenghts of PSF to simulate
        self.approximate_struts = params['approximate_struts'] # Whether to approsimate struts
        self.extra_aberrations  = params['extra_aberrations']  # Extra aberrations to include in the PSF model. See galsim documentation.

        self.logger = logger
        self.rank   = rank
        self.sca    = None
        self.PSF    = None
        self.WCS    = None
        self.dither = None
        self.filter = None
        self.los_motion = None

        if filter_ is not None:
            self.get_bpass(filter_)

        if sca is not None:
            self.update_sca(sca,sca_pos=sca_pos)

        if dither is not None:
            self.update_dither(dither)

        self.bore           = max_rad_from_boresight
        self.sbore2         = np.sin(old_div(max_rad_from_boresight,2.))
        self.chip_enlarge   = params['chip_enlarge']

    def get_bpass(self, filter_):
        """
        Read in the WFIRST filters, setting an AB zeropoint appropriate for this telescope given its
        diameter and (since we didn't use any keyword arguments to modify this) using the typical
        exposure time for WFIRST images.  By default, this routine truncates the parts of the
        bandpasses that are near 0 at the edges, and thins them by the default amount.

        Input
        filter_ : Fiter name for this pointing.
        """

        self.filter = filter_
        self.bpass  = wfirst.getBandpasses(AB_zeropoint=True)[self.filter]

    def update_dither(self,dither):
        """
        This updates the pointing to a new dither position.

        Input
        dither     : Pointing index in the survey simulation file.
        sca        : SCA number
        """

        self.dither = dither

        d = fio.FITS(self.ditherfile)[-1][self.dither]
        print(d)

        # Check that nothing went wrong with the filter specification.
        # if filter_dither_dict[self.filter] != d['filter']:
        #     raise ParamError('Requested filter and dither pointing do not match.')

        #self.ra     = d['ra'][0]  * np.pi / 180. # RA of pointing
        #self.dec    = d['dec'][0] * np.pi / 180. # Dec of pointing
        #self.pa     = d['pa'][0]  * np.pi / 180.  # Position angle of pointing

        # for cosmology machine
        self.ra     = d['ra']  * np.pi / 180. # RA of pointing
        self.dec    = d['dec'] * np.pi / 180. # Dec of pointing
        self.pa     = d['pa']  * np.pi / 180.  # Position angle of pointing
        self.sdec   = np.sin(self.dec) # Here and below - cache some geometry stuff
        self.cdec   = np.cos(self.dec)
        self.sra    = np.sin(self.ra)
        self.cra    = np.cos(self.ra)
        self.spa    = np.sin(self.pa)
        self.cpa    = np.cos(self.pa)
        #self.date   = Time(d['date'][0],format='mjd').datetime # Date of pointing
        self.date   = Time(d['date'],format='mjd').datetime # Date of pointing

        if self.filter is None:
            self.get_bpass(filter_dither_dict_[d['filter']])

    def update_sca(self,sca):
        """
        This assigns an SCA to the pointing, and evaluates the PSF and WCS.

        Input
        dither     : Pointing index in the survey simulation file.
        sca        : SCA number
        """

        self.sca    = sca
        self.get_wcs() # Get the new WCS
        self.get_psf() # Get the new PSF
        radec           = self.WCS.toWorld(galsim.PositionI(old_div(wfirst.n_pix,2),old_div(wfirst.n_pix,2)))
        if self.rank==0:
            print('SCA is at position ',old_div(radec.ra,galsim.degrees),old_div(radec.dec,galsim.degrees))
        self.sca_sdec   = np.sin(radec.dec) # Here and below - cache some geometry  stuff
        self.sca_cdec   = np.cos(radec.dec)
        self.sca_sra    = np.sin(radec.ra)
        self.sca_cra    = np.cos(radec.ra)

    def get_psf(self, sca_pos=None, high_accuracy=False):
        """
        This updates the pointing to a new SCA, replacing the stored PSF to the new SCA.

        Input
        sca_pos : Used to simulate the PSF at a position other than the center of the SCA.
        """

        # Add extra aberrations that vary sca-to-sca across the focal plane
        extra_aberrations = None
        # gradient across focal plane
        if 'gradient_aberration' in self.params:
            if self.params['gradient_aberration']:
                extra_aberrations = sca_center[self.sca-1][1]*np.array(self.extra_aberrations)*np.sqrt(3.)/88.115
        # random assignment chip-to-chip
        if 'random_aberration' in self.params:
            if self.params['random_aberration']:
                np.random.seed(self.sca)
                extra_aberrations = np.array(self.extra_aberrations)*np.random.rand()

        # Time-dependent oscillation of the aberrations
        # Unlike others, must pass unit self.extra_aberrations array
        if 'oscillating_aberration' in self.params:
            if self.params['oscillating_aberration']:
                extra_aberrations = np.array(self.extra_aberrations)*self.time_aberration()

        # Define a high-frequency smearing to convolve the PSF by later
        if 'los_motion' in self.params:
            # symmetric smearing
            if self.params['los_motion'] is not None:
                self.los_motion = galsim.Gaussian(fwhm=2.*np.sqrt(2.*np.log(2.))*self.params['los_motion'])
            # assymetric smearing
            if ('los_motion_e1' in self.params) and ('los_motion_e2' in self.params):
                if (self.params['los_motion_e1'] is not None) and (self.params['los_motion_e2'] is not None):
                    self.los_motion = self.los_motion.shear(g1=self.params['los_motion_e1'],g2=self.params['los_motion_e2']) # assymetric jitter noise
                if (self.params['los_motion_e1'] is None) or (self.params['los_motion_e2'] is None):
                    raise ParamError('Must provide both los motion e1 and e2.') 

        # assymetric smearing on random subset of pointings
        if 'random_los_motion' in self.params:
            if self.params['random_los_motion']:
                np.random.seed(self.dither)
                if np.random.rand()>0.15:
                    self.los_motion = None

        # aberration gradient across chip
        if 'random_aberration_gradient' in self.params:
            if self.params['random_aberration_gradient']:
                np.random.seed(self.sca)
                extra_aberrations = np.array(self.extra_aberrations)*np.random.rand()*np.sqrt(3.)/(wfirst.n_pix/2.)
        else:
            self.params['random_aberration_gradient'] = False

        # No special changes, populate from yaml file
        if extra_aberrations is None:
            extra_aberrations = self.extra_aberrations

        if self.params['random_aberration_gradient']:

            self.PSF = None
            self.extra_aberrations = extra_aberrations

        elif 'gauss_psf' in self.params:
            if self.params['gauss_psf'] is not None:
                self.PSF = galsim.Gaussian(half_light_radius=self.params['gauss_psf'])
        else:

            self.PSF = wfirst.getPSF(self.sca,
                                    self.filter,
                                    SCA_pos             = sca_pos, 
                                    approximate_struts  = self.approximate_struts, 
                                    n_waves             = self.n_waves, 
                                    logger              = self.logger, 
                                    wavelength          = self.bpass.effective_wavelength,
                                    extra_aberrations   = extra_aberrations,
                                    high_accuracy       = high_accuracy,
                                    )

        # sim.logger.info('Done PSF precomputation in %.1f seconds!'%(time.time()-t0))

    def load_psf(self,pos,sca_pos=None, high_accuracy=False):
        """
        Interface to access self.PSF.

        pos : GalSim PositionI
        """
        if self.params['random_aberration_gradient']:

            np.random.seed(self.sca)
            if np.random.rand()>0.5:
                i = pos.x
            else:
                i = pos.y
            return wfirst.getPSF(self.sca,
                                self.filter,
                                SCA_pos             = sca_pos, 
                                approximate_struts  = self.approximate_struts, 
                                n_waves             = self.n_waves, 
                                logger              = self.logger, 
                                wavelength          = self.bpass.effective_wavelength,
                                extra_aberrations   = self.extra_aberrations*(i-wfirst.n_pix/2.+0.5),
                                high_accuracy       = high_accuracy,
                                )

        else:

            return self.PSF

        return

    def time_aberration(self):
        """
        A time-varying aberration. Returns a function of the datetime of pointing to modulate the extra_aberrations.
        """

        delta_t = 60. # s
        fid_wavelength=1293. # nm

        total_T = 5*365*24*60*60 # mission time [s]

        with open('time_aberration.pickle', 'rb') as file:
            ft=pickle.load(file,encoding='bytes')

        t=np.linspace(0,total_T,num=len(ft))
        ft_interp=interp1d(t,ft)
        
        date = fio.FITS(self.ditherfile)[-1].read()['date']
        mission_start_time = Time(min(date),format='mjd')# format='mjd'

        dither_time = Time(date[self.dither],format='mjd')
        dt = (dither_time-mission_start_time).sec/delta_t

        time_aberration = ft_interp(dt)/fid_wavelength

        return time_aberration

    def get_wcs(self):
        """
        Get the WCS for an observation at this position. We are not supplying a date, so the routine will assume it's the vernal equinox. The output of this routine is a dict of WCS objects, one for each SCA. We then take the WCS for the SCA that we are using.
        """

        self.WCS = wfirst.getWCS(world_pos  = galsim.CelestialCoord(ra=self.ra*galsim.radians, \
                                                                    dec=self.dec*galsim.radians), 
                                PA          = self.pa*galsim.radians, 
                                date        = self.date,
                                SCAs        = self.sca,
                                PA_is_FPA   = True
                                )[self.sca]

    def in_sca(self, ra, dec):
        """
        Check if ra, dec falls on approximate SCA area.

        Input
        ra  : Right ascension of object
        dec : Declination of object
        """

        # Catch some problems, like the pointing not being defined
        if self.dither is None:
            raise ParamError('No dither defined to check ra, dec against.')

        if self.sca is None:
            raise ParamError('No sca defined to check ra, dec against.')

        # # Discard any object greater than some dec from pointing
        # if np.abs(dec-self.dec)>self.bore:
        #     return False

        # Position of the object in boresight coordinates
        mX  = -self.sdec   * np.cos(dec) * np.cos(self.ra-ra) + self.cdec * np.sin(dec)
        mY  =  np.cos(dec) * np.sin(self.ra-ra)

        xi  = old_div(-(self.spa * mX + self.cpa * mY), 0.0021801102) # Image plane position in chips
        yi  = old_div((self.cpa * mX - self.spa * mY), 0.0021801102)

        # Check if object falls on SCA
        if hasattr(ra,'__len__'):
            return   np.where((cptr[0+12*(self.sca-1)]*xi+cptr[1+12*(self.sca-1)]*yi  \
                                <cptr[2+12*(self.sca-1)]+self.chip_enlarge)       \
                            & (cptr[3+12*(self.sca-1)]*xi+cptr[4+12*(self.sca-1)]*yi  \
                                <cptr[5+12*(self.sca-1)]+self.chip_enlarge)       \
                            & (cptr[6+12*(self.sca-1)]*xi+cptr[7+12*(self.sca-1)]*yi  \
                                <cptr[8+12*(self.sca-1)]+self.chip_enlarge)       \
                            & (cptr[9+12*(self.sca-1)]*xi+cptr[10+12*(self.sca-1)]*yi \
                                <cptr[11+12*(self.sca-1)]+self.chip_enlarge))[0]

        if    (cptr[0+12*(self.sca-1)]*xi+cptr[1+12*(self.sca-1)]*yi  \
                <cptr[2+12*(self.sca-1)]+self.chip_enlarge)       \
            & (cptr[3+12*(self.sca-1)]*xi+cptr[4+12*(self.sca-1)]*yi  \
                <cptr[5+12*(self.sca-1)]+self.chip_enlarge)       \
            & (cptr[6+12*(self.sca-1)]*xi+cptr[7+12*(self.sca-1)]*yi  \
                <cptr[8+12*(self.sca-1)]+self.chip_enlarge)       \
            & (cptr[9+12*(self.sca-1)]*xi+cptr[10+12*(self.sca-1)]*yi \
                <cptr[11+12*(self.sca-1)]+self.chip_enlarge):

            return True

        return False

    def near_pointing(self, ra, dec, sca=False):
        """
        Returns objects close to pointing, using usual orthodromic distance.

        Input
        ra  : Right ascension array of objects
        dec : Declination array of objects
        """

        x = np.cos(dec) * np.cos(ra)
        y = np.cos(dec) * np.sin(ra)
        z = np.sin(dec)

        if sca:
            d2 = (x - self.sca_cdec*self.sca_cra)**2 + (y - self.sca_cdec*self.sca_sra)**2 + (z - self.sca_sdec)**2
        else:
            d2 = (x - self.cdec*self.cra)**2 + (y - self.cdec*self.sra)**2 + (z - self.sdec)**2

        return np.where(old_div(np.sqrt(d2),2.)<=self.sbore2)[0]

class init_catalogs(object):
    """
    Build truth catalogs if they don't exist from input galaxy and star catalogs.
    """


    def __init__(self, params, pointing, gal_rng, rank, size, comm=None, setup=False):
        """
        Initiate the catalogs

        Input
        params   : Parameter dictionary
        pointing : Pointing object
        gal_rng  : Random generator [0,1]
        rank     : Process rank
        comm     : MPI comm object
        """

        self.pointing = pointing
        if rank == 0:
            # Set up file path. Check if output truth file path exists or if explicitly remaking galaxy properties
            filename = get_filename(params['out_path'],
                                    'truth',
                                    params['output_truth'],
                                    name2='truth_gal',
                                    overwrite=params['overwrite'])

            # Link to galaxy truth catalog on disk 
            self.gals  = self.init_galaxy(filename,params,pointing,gal_rng,setup)
            # Link to star truth catalog on disk 
            self.stars = self.init_star(params)

            if setup:
                comm.Barrier()
                return

            # print 'gal check',len(self.gals['ra'][:]),len(self.stars['ra'][:]),np.degrees(self.gals['ra'][:].min()),np.degrees(self.gals['ra'][:].max()),np.degrees(self.gals['dec'][:].min()),np.degrees(self.gals['dec'][:].max())

            if comm is not None:
                # Pass gal_ind to other procs
                self.get_near_pointing()
                # print 'gal check',len(self.gals['ra'][:]),len(self.stars['ra'][:]),np.degrees(self.gals['ra'][:].min()),np.degrees(self.gals['ra'][:].max()),np.degrees(self.gals['dec'][:].min()),np.degrees(self.gals['dec'][:].max())

                for i in range(1,size):
                    comm.send(self.gal_ind,  dest=i)
                    comm.send(self.gals,  dest=i)

                # Pass star_ind to other procs
                for i in range(1,size):
                    comm.send(self.star_ind,  dest=i)
                    comm.send(self.stars,  dest=i)

        else:
            if setup:
                comm.Barrier()
                return

            # Get gals
            self.gal_ind = comm.recv(source=0)
            self.gals = comm.recv(source=0)

            # Get stars
            self.star_ind = comm.recv(source=0)
            self.stars = comm.recv(source=0)

        self.gal_ind  = self.gal_ind[rank::size]
        self.gals     = self.gals[rank::size]
        self.star_ind = self.star_ind[rank::params['starproc']]
        self.stars    = self.stars[rank::params['starproc']]

    def close(self):

        self.gal_ind  = None
        self.gals     = None
        self.star_ind = None
        self.stars    = None

    def get_near_pointing(self):

        self.gal_ind  = self.pointing.near_pointing( self.gals['ra'][:], self.gals['dec'][:] )
        # print len(self.gal_ind),len(self.gals['ra'][:])
        if len(self.gal_ind)==0:
            self.gal_ind = []
            self.gals = []
        else:   
            self.gals = self.gals[self.gal_ind]

        self.star_ind = self.pointing.near_pointing( self.stars['ra'][:], self.stars['dec'][:] )
        # print len(self.star_ind),len(self.stars['ra'][:])
        if len(self.star_ind)==0:
            self.star_ind = []
            self.stars = []
        else:   
            self.stars = self.stars[self.star_ind]

    def add_mask(self,gal_mask,star_mask=None):

        if gal_mask.dtype == bool:
            self.gal_mask = np.where(gal_mask)[0]
        else:
            self.gal_mask = gal_mask

        if star_mask is None:
            self.star_mask = []
        elif star_mask.dtype == bool:
            self.star_mask = np.where(star_mask)[0]
        else:
            self.star_mask = star_mask

    def get_gal_length(self):

        return len(self.gal_mask)

    def get_star_length(self):

        return len(self.star_mask)

    def get_gal_list(self):

        return self.gal_ind[self.gal_mask],self.gals[self.gal_mask]

    def get_star_list(self):

        return self.star_ind[self.star_mask],self.stars[self.star_mask]

    def get_gal(self,ind):

        return self.gal_ind[self.gal_mask[ind]],self.gals[self.gal_mask[ind]]

    def get_star(self,ind):

        return self.star_ind[self.star_mask[ind]],self.stars[self.star_mask[ind]]

    def dump_truth_gal(self,filename,store):
        """
        Write galaxy truth catalog to disk.

        Input
        filename    : Fits filename
        store       : Galaxy truth catalog
        """

        fio.write(filename,store,clobber=True)

        return fio.FITS(filename)[-1]

    def load_truth_gal(self,filename):
        """
        Load galaxy truth catalog from disk.

        Input
        filename    : Fits filename
        """

        store = fio.FITS(filename)[-1]

        return store

    def fwhm_to_hlr(self,fwhm):
        """
        Convert full-width half-maximum to half-light radius in units of arcseconds.

        Input
        fwhm : full-width half-maximum
        """

        radius = fwhm * 0.06 / 2. # 1 pix = 0.06 arcsec, factor 2 to convert to hlr

        return radius

    def init_galaxy(self,filename,params,pointing,gal_rng,setup):
        """
        Does the work to return a random, unique object property list (truth catalog). 

        Input
        filname  : Filename of galaxy truth catalog.
        params   : Parameter dict
        pointing : pointing object
        gal_rng  : Random generator [0,1]
        """

        # Make sure galaxy distribution filename is well-formed and link to it
        if isinstance(params['gal_dist'],string_types):
            # Provided an ra,dec catalog of object positions.
            radec_file = fio.FITS(params['gal_dist'])[-1]
        else:
            raise ParamError('Bad gal_dist filename.')

        # This is a placeholder option to allow different galaxy simulatin methods later if necessary
        if params['gal_type'] == 0:
            # Analytic profile - sersic disk


            if not setup:
                if os.path.exists(filename):
                    # Truth file exists and no instruction to overwrite it, so load existing truth file with galaxy properties
                    return self.load_truth_gal(filename)
                else:
                    raise ParamError('No truth file to load.')

            if (not params['overwrite']) and (os.path.exists(filename)):
                print('Reusing existing truth file.')
                return None

            print('-----building truth catalog------')
            # Read in file with photometry/size/redshift distribution similar to WFIRST galaxies
            phot       = fio.FITS(params['gal_sample'])[-1].read(columns=['fwhm','redshift',filter_flux_dict['J129'],filter_flux_dict['F184'],filter_flux_dict['Y106'],filter_flux_dict['H158']])
            pind_list_ = np.ones(len(phot)).astype(bool) # storage list for original index of photometry catalog
            pind_list_ = pind_list_&(phot[filter_flux_dict['J129']]<99)&(phot[filter_flux_dict['J129']]>0) # remove bad mags
            pind_list_ = pind_list_&(phot[filter_flux_dict['F184']]<99)&(phot[filter_flux_dict['F184']]>0) # remove bad mags
            pind_list_ = pind_list_&(phot[filter_flux_dict['Y106']]<99)&(phot[filter_flux_dict['Y106']]>0) # remove bad mags
            pind_list_ = pind_list_&(phot[filter_flux_dict['H158']]<99)&(phot[filter_flux_dict['H158']]>0) # remove bad mags
            pind_list_ = pind_list_&(phot['redshift']>0)&(phot['redshift']<5) # remove bad redshifts
            pind_list_ = np.where(pind_list_)[0]

            n_gal = radec_file.read_header()['NAXIS2']

            # Create minimal storage array for galaxy properties
            store = np.ones(n_gal, dtype=[('gind','i4')]
                                        +[('ra',float)]
                                        +[('dec',float)]
                                        +[('g1','f4')]
                                        +[('g2','f4')]
                                        +[('int_e1','f4')]
                                        +[('int_e2','f4')]
                                        +[('rot','f4')]
                                        +[('size','f4')]
                                        +[('z','f4')]
                                        +[('J129','f4')]
                                        +[('F184','f4')]
                                        +[('Y106','f4')]
                                        +[('H158','f4')]
                                        +[('pind','i4')]
                                        +[('bflux','f4')]
                                        +[('dflux','f4')])
            store['gind']       = np.arange(n_gal) # Index array into original galaxy position catalog
            store['ra']         = radec_file['ra'][:]*np.pi/180. # Right ascension
            store['dec']        = radec_file['dec'][:]*np.pi/180. # Declination
            r_ = np.zeros(n_gal)
            gal_rng.generate(r_)
            store['pind']       = pind_list_[(r_*len(pind_list_)).astype(int)] # Index array into original galaxy photometry catalog
            r_ = np.zeros(int(old_div(n_gal,2))+n_gal%2)
            gal_rng.generate(r_)
            store['rot'][0::2]  = r_*2.*np.pi # Random rotation (every pair of objects is rotated 90 deg to cancel shape noise)
            store['rot'][1::2]  = store['rot'][0:n_gal-n_gal%2:2]+np.pi
            store['rot'][store['rot']>2.*np.pi]-=2.*np.pi
            r_ = np.zeros(n_gal)
            gal_rng.generate(r_)
            r_ = (r_*len(params['shear_list'])).astype(int)
            np.random.seed(seed=self.params['random_seed'])
            store['g1']         = np.array(params['shear_list'])[r_,0] # Shears to apply to galaxy
            store['g2']         = np.array(params['shear_list'])[r_,1]
            store['int_e1']     = np.random.normal(scale=0.27,size=n_gal) # Intrinsic shape of galaxy
            store['int_e2']     = np.random.normal(scale=0.27,size=n_gal)
            store['int_e1'][store['int_e1']>0.7] = 0.7
            store['int_e2'][store['int_e2']>0.7] = 0.7
            store['int_e1'][store['int_e1']<-0.7] = -0.7
            store['int_e2'][store['int_e2']<-0.7] = -0.7
            if params['gal_model'] == 'disk': # Disk only model, no bulge or knot flux 
                store['bflux']  = np.zeros(n_gal)
                store['dflux']  = np.ones(n_gal)
            elif params['gal_model'] == 'bulge': # Bulge only model, no disk or knot flux
                store['bflux']  = np.ones(n_gal)
                store['dflux']  = np.zeros(n_gal)
            else: # General composite model. bflux = bulge flux fraction. dflux*(1-bflux) = disk flux fraction. Remaining flux is in form of star-knots, (1-bflux)*(1-dflux). Knot flux is capped at 50% of disk flux.
                r_ = np.zeros(n_gal)
                gal_rng.generate(r_)
                store['bflux']  = r_
                r_ = np.zeros(n_gal)
                gal_rng.generate(r_)
                store['dflux']  = old_div(r_,4.)+0.75
            store['size']       = self.fwhm_to_hlr(phot['fwhm'][store['pind']]) # half-light radius
            store['z']          = phot['redshift'][store['pind']] # redshift
            for f in list(filter_dither_dict.keys()):
                store[f]        = phot[filter_flux_dict[f]][store['pind']] # magnitude in this filter
            for name in store.dtype.names:
                print(name,np.mean(store[name]),np.min(store[name]),np.max(store[name]))

            # Save truth file with galaxy properties
            return self.dump_truth_gal(filename,store)

            print('-------truth catalog built-------')

        else:
            raise ParamError('COSMOS profiles not currently implemented.')            
            # cosmos gal not guaranteed to work. uncomment at own risk 
            # # Cosmos real or parametric objects
            # if self.params['gal_type'] == 1:
            #     use_real = False
            #     gtype = 'parametric'
            # else:
            #     use_real = True
            #     gtype = 'real'

            # # Load cosmos catalog
            # cat = galsim.COSMOSCatalog(self.params['cat_name'], dir=self.params['cat_dir'], use_real=use_real)
            # self.logger.info('Read in %d galaxies from catalog'%cat.nobjects)

            # rand_ind = []
            # for i in range(self.params['gal_n_use']):
            #     # Select unique cosmos index list with length gal_n_use.
            #     rand_ind.append(int(self.gal_rng()*cat.nobjects))
            # # Make object list of unique cosmos galaxies
            # self.obj_list = cat.makeGalaxy(rand_ind, chromatic=True, gal_type=gtype)

    def init_star(self,params):
        """
        Compiles a list of stars properties to draw. 
        Not working with new structure yet.

        Input 
        params   : parameter dict
        """

        # Make sure star catalog filename is well-formed and link to it
        if isinstance(params['star_sample'],string_types):
            # Provided a catalog of star positions and properties.
            stars = fio.FITS(params['star_sample'])[-1]
            self.n_star = stars.read_header()['NAXIS2']
        else:
            return None

        # # Cut really bright stars that take too long to draw for now
        # mask = np.ones(len(stars),dtype=bool)
        # for f in filter_dither_dict.keys():
        #     mask = mask & (stars_[f]<1e5)
        # stars = stars[mask]

        return stars

class modify_image(object):
    """
    Class to simulate non-idealities and noise of wfirst detector images.
    """

    def __init__(self,params):
        """
        Set up noise properties of image

        Input
        params  : parameter dict
        rng     : Random generator
        """

        self.params    = params

    def add_effects(self,im,pointing,radec,local_wcs,rng,phot=False):
        """
        Add detector effects for WFIRST.

        Input:
        im        : Postage stamp or image.
        pointing  : Pointing object
        radec     : World coordinate position of image
        local_wcs : The local WCS
        phot      : photon shooting mode

        Preserve order:
        1) add_background
        2) add_poisson_noise
        3) recip_failure 
        4) quantize
        5) dark_current
        6) nonlinearity
        7) interpix_cap
        8) Read noise
        9) e_to_ADU
        10) quantize

        Where does persistence get added? Immediately before/after background?
        """

        self.rng       = rng
        self.noise     = self.init_noise_model()

        im, sky_image = self.add_background(im,pointing,radec,local_wcs,phot=phot) # Add background to image and save background
        im = self.add_poisson_noise(im,sky_image,phot=phot) # Add poisson noise to image
        im = self.recip_failure(im) # Introduce reciprocity failure to image
        im.quantize() # At this point in the image generation process, an integer number of photons gets detected
        im = self.dark_current(im) # Add dark current to image
        im = self.nonlinearity(im) # Apply nonlinearity
        im = self.interpix_cap(im) # Introduce interpixel capacitance to image.
        im = self.add_read_noise(im)
        im = self.e_to_ADU(im) # Convert electrons to ADU
        im.quantize() # Finally, the analog-to-digital converter reads in an integer value.
        # Note that the image type after this step is still a float. If we want to actually
        # get integer values, we can do new_img = galsim.Image(im, dtype=int)
        # Since many people are used to viewing background-subtracted images, we return a
        # version with the background subtracted (also rounding that to an int).
        im,sky_image = self.finalize_background_subtract(im,sky_image)
        # im = galsim.Image(im, dtype=int)
        # get weight map
        if not self.params['use_background']:
            return im,None
        sky_image.invertSelf()

        return im, sky_image


    def add_effects_flat(self,im,phot=False):
        """
        Add detector effects for WFIRST.

        Input:
        im        : Postage stamp or image.
        pointing  : Pointing object
        radec     : World coordinate position of image
        local_wcs : The local WCS
        phot      : photon shooting mode

        Preserve order:
        1) add_background
        2) add_poisson_noise
        3) recip_failure 
        4) quantize
        5) dark_current
        6) nonlinearity
        7) interpix_cap
        8) Read noise
        9) e_to_ADU
        10) quantize

        Where does persistence get added? Immediately before/after background?
        """

        # im = self.add_poisson_noise(im,sky_image,phot=phot) # Add poisson noise to image
        im = self.recip_failure(im) # Introduce reciprocity failure to image
        im.quantize() # At this point in the image generation process, an integer number of photons gets detected
        im = self.dark_current(im) # Add dark current to image
        im = self.nonlinearity(im) # Apply nonlinearity
        im = self.interpix_cap(im) # Introduce interpixel capacitance to image.
        im = self.add_read_noise(im)
        im = self.e_to_ADU(im) # Convert electrons to ADU
        im.quantize() # Finally, the analog-to-digital converter reads in an integer value.

        return im

    def get_eff_sky_bg(self,pointing,radec):
        """
        Calculate effective sky background per pixel for nominal wfirst pixel scale.

        Input
        pointing            : Pointing object
        radec               : World coordinate position of image        
        """

        sky_level = wfirst.getSkyLevel(pointing.bpass, world_pos=radec, date=pointing.date)
        sky_level *= (1.0 + wfirst.stray_light_fraction)*wfirst.pixel_scale**2

        return sky_level


    def add_background(self,im,pointing,radec,local_wcs,sky_level=None,thermal_backgrounds=None,phot=False):
        """
        Add backgrounds to image (sky, thermal).

        First we get the amount of zodaical light for a position corresponding to the position of 
        the object. The results are provided in units of e-/arcsec^2, using the default WFIRST
        exposure time since we did not explicitly specify one. Then we multiply this by a factor
        >1 to account for the amount of stray light that is expected. If we do not provide a date
        for the observation, then it will assume that it's the vernal equinox (sun at (0,0) in
        ecliptic coordinates) in 2025.

        Input
        im                  : Image
        pointing            : Pointing object
        radec               : World coordinate position of image
        local_wcs           : Local WCS
        sky_level           : The sky level. None uses current specification.
        thermal_backgrounds : The thermal background of instrument. None uses current specification.
        phot                : photon shooting mode
        """

        # If requested, dump an initial fits image to disk for diagnostics
        if self.params['save_diff']:
            orig = im.copy()
            orig.write('orig.fits')

        # If effect is turned off, return image unchanged
        if not self.params['use_background']:
            return im,None

        # Build current specification sky level if sky level not given
        if sky_level is None:
            sky_level = wfirst.getSkyLevel(pointing.bpass, world_pos=radec, date=pointing.date)
            sky_level *= (1.0 + wfirst.stray_light_fraction)
        # Make a image of the sky that takes into account the spatially variable pixel scale. Note
        # that makeSkyImage() takes a bit of time. If you do not care about the variable pixel
        # scale, you could simply compute an approximate sky level in e-/pix by multiplying
        # sky_level by wfirst.pixel_scale**2, and add that to final_image.

        # Create sky image
        sky_stamp = galsim.Image(bounds=im.bounds, wcs=local_wcs)
        local_wcs.makeSkyImage(sky_stamp, sky_level)

        # This image is in units of e-/pix. Finally we add the expected thermal backgrounds in this
        # band. These are provided in e-/pix/s, so we have to multiply by the exposure time.
        if thermal_backgrounds is None:
            sky_stamp += wfirst.thermal_backgrounds[pointing.filter]*wfirst.exptime
        else:
            sky_stamp += thermal_backgrounds*wfirst.exptime

        # Adding sky level to the image.
        if not phot:
            im += sky_stamp

        # If requested, dump a post-change fits image to disk for diagnostics
        if self.params['save_diff']:
            prev = im.copy()
            diff = prev-orig
            diff.write('sky_a.fits')
        
        return im,sky_stamp

    def init_noise_model(self):
        """
        Generate a poisson noise model.
        """

        return galsim.PoissonNoise(self.rng)

    def add_poisson_noise(self,im,sky_image,phot=False):
        """
        Add pre-initiated poisson noise to image.

        Input
        im : image
        """

        # If effect is turned off, return image unchanged
        if not self.params['use_poisson_noise']:
            return im

        # Check if noise initiated
        if self.noise is None:
            self.init_noise_model()

        # Add poisson noise to image
        if phot:
            sky_image_ = sky_image.copy()
            sky_image_.addNoise(self.noise)
            im += sky_image_
        else:
            im.addNoise(self.noise)

        # If requested, dump a post-change fits image to disk for diagnostics. Both cumulative and iterative delta.
        if self.params['save_diff']:
            diff = im-prev
            diff.write('noise_a.fits')
            diff = im-orig
            diff.write('noise_b.fits')
            prev = im.copy()

        return im

    def recip_failure(self,im,exptime=wfirst.exptime,alpha=wfirst.reciprocity_alpha,base_flux=1.0):
        """
        Introduce reciprocity failure to image.

        Reciprocity, in the context of photography, is the inverse relationship between the
        incident flux (I) of a source object and the exposure time (t) required to produce a given
        response(p) in the detector, i.e., p = I*t. However, in NIR detectors, this relation does
        not hold always. The pixel response to a high flux is larger than its response to a low
        flux. This flux-dependent non-linearity is known as 'reciprocity failure', and the
        approximate amount of reciprocity failure for the WFIRST detectors is known, so we can
        include this detector effect in our images.

        Input
        im        : image
        exptime   : Exposure time
        alpha     : Reciprocity alpha
        base_flux : Base flux
        """

        # If effect is turned off, return image unchanged
        if not self.params['use_recip_failure']:
            return im

        # Add reciprocity effect
        im.addReciprocityFailure(exp_time=exptime, alpha=alpha, base_flux=base_flux)

        # If requested, dump a post-change fits image to disk for diagnostics. Both cumulative and iterative delta.
        if self.params['save_diff']:
            diff = im-prev
            diff.write('recip_a.fits')
            diff = im-orig
            diff.write('recip_b.fits')
            prev = im.copy()

        return im

    def dark_current(self,im,dark_current=None):
        """
        Adding dark current to the image.

        Even when the detector is unexposed to any radiation, the electron-hole pairs that
        are generated within the depletion region due to finite temperature are swept by the
        high electric field at the junction of the photodiode. This small reverse bias
        leakage current is referred to as 'dark current'. It is specified by the average
        number of electrons reaching the detectors per unit time and has an associated
        Poisson noise since it is a random event.

        Input
        im           : image
        dark_current : The dark current to apply
        """

        # If effect is turned off, return image unchanged
        if not self.params['use_dark_current']:
            return im

        # If dark_current is not provided, calculate what it should be based on current specifications
        self.dark_current_ = dark_current
        if self.dark_current_ is None:
            self.dark_current_ = wfirst.dark_current*wfirst.exptime

        # Add dark current to image
        dark_noise = galsim.DeviateNoise(galsim.PoissonDeviate(self.rng, self.dark_current_))
        im.addNoise(dark_noise)

        # NOTE: Sky level and dark current might appear like a constant background that can be
        # simply subtracted. However, these contribute to the shot noise and matter for the
        # non-linear effects that follow. Hence, these must be included at this stage of the
        # image generation process. We subtract these backgrounds in the end.

        # If requested, dump a post-change fits image to disk for diagnostics. Both cumulative and iterative delta.
        if self.params['save_diff']:
            diff = im-prev
            diff.write('dark_a.fits')
            diff = im-orig
            diff.write('dark_b.fits')
            prev = im.copy()

        return im

    def nonlinearity(self,im,NLfunc=wfirst.NLfunc):
        """
        Applying a quadratic non-linearity.

        Note that users who wish to apply some other nonlinearity function (perhaps for other NIR
        detectors, or for CCDs) can use the more general nonlinearity routine, which uses the
        following syntax:
        final_image.applyNonlinearity(NLfunc=NLfunc)
        with NLfunc being a callable function that specifies how the output image pixel values
        should relate to the input ones.

        Input
        im     : Image
        NLfunc : Nonlinearity function
        """

        # If effect is turned off, return image unchanged
        if not self.params['use_nonlinearity']:
            return im

        # Apply the WFIRST nonlinearity routine, which knows all about the nonlinearity expected in
        # the WFIRST detectors. Alternately, use a user-provided function.
        im.applyNonlinearity(NLfunc=NLfunc)

        # If requested, dump a post-change fits image to disk for diagnostics. Both cumulative and iterative delta.
        if self.params['save_diff']:
            diff = im-prev
            diff.write('nl_a.fits')
            diff = im-orig
            diff.write('nl_b.fits')
            prev = im.copy()

        return im

    def interpix_cap(self,im,kernel=wfirst.ipc_kernel):
        """
        Including Interpixel capacitance

        The voltage read at a given pixel location is influenced by the charges present in the
        neighboring pixel locations due to capacitive coupling of sense nodes. This interpixel
        capacitance effect is modeled as a linear effect that is described as a convolution of a
        3x3 kernel with the image. The WFIRST IPC routine knows about the kernel already, so the
        user does not have to supply it.

        Input
        im      : image
        kernel  : Interpixel capacitance kernel
        """

        # If effect is turned off, return image unchanged
        if not self.params['use_interpix_cap']:
            return im

        # Apply interpixel capacitance
        im.applyIPC(kernel, edge_treatment='extend', fill_value=None)

        # If requested, dump a post-change fits image to disk for diagnostics. Both cumulative and iterative delta.
        if self.params['save_diff']:
            diff = im-prev
            diff.write('ipc_a.fits')
            diff = im-orig
            diff.write('ipc_b.fits')
            prev = im.copy()

        return im

    def add_read_noise(self,im,sigma=wfirst.read_noise):
        """
        Adding read noise

        Read noise is the noise due to the on-chip amplifier that converts the charge into an
        analog voltage.  We already applied the Poisson noise due to the sky level, so read noise
        should just be added as Gaussian noise

        Input
        im    : image
        sigma : Variance of read noise
        """

        if not self.params['use_read_noise']:
            return im

        # Create noise realisation and apply it to image
        read_noise = galsim.GaussianNoise(self.rng, sigma=sigma)
        im.addNoise(read_noise)

        return im

    def e_to_ADU(self,im):
        """
        We divide by the gain to convert from e- to ADU. Currently, the gain value in the WFIRST
        module is just set to 1, since we don't know what the exact gain will be, although it is
        expected to be approximately 1. Eventually, this may change when the camera is assembled,
        and there may be a different value for each SCA. For now, there is just a single number,
        which is equal to 1.

        Input 
        im : image
        """

        return old_div(im,wfirst.gain)

    def finalize_sky_im(self,im):
        """
        Finalize sky background for subtraction from final image. Add dark current, 
        convert to analog voltage, and quantize.

        Input 
        im : sky image
        """

        if (self.params['sub_true_background'])&(self.params['use_dark_current']):
            im = (im + round(self.dark_current_))
        im = self.e_to_ADU(im)
        im.quantize()

        return im

    def finalize_background_subtract(self,im,sky):
        """
        Finalize background subtraction of image.

        Input 
        im : image
        sky : sky image
        """

        # If effect is turned off, return image unchanged
        if not self.params['use_background']:
            return im,sky

        sky.quantize() # Quantize sky
        sky = self.finalize_sky_im(sky) # Finalize sky with dark current, convert to ADU, and quantize.
        im -= sky

        # If requested, dump a final fits image to disk for diagnostics. 
        if self.params['save_diff']:
            im.write('final_a.fits')

        return im,sky

class draw_image(object):
    """
    This is where the management of drawing happens (basicaly all the galsim interaction).
    The general process is that 1) a galaxy model is specified from the truth catalog, 2) rotated, sheared, and convolved with the psf, 3) its drawn into a postage samp, 4) that postage stamp is added to a persistent image of the SCA, 5) the postage stamp is finalized by going through make_image(). Objects within the SCA are iterated using the iterate_*() functions, and the final SCA image (self.im) can be completed with self.finalize_sca().
    """

    def __init__(self, params, pointing, modify_image, cats, logger, image_buffer=256, rank=0):
        """
        Sets up some general properties, including defining the object index lists, starting the generator iterators, assigning the SEDs (single stand-ins for now but generally red to blue for bulg/disk/knots), defining SCA bounds, and creating the empty SCA image.

        Input
        params          : parameter dict
        pointing        : Pointing object
        modify_image    : modify_image object
        cats            : init_catalots object
        logger          : logger instance
        gal_ind_list    : List of indices from gal truth catalog to attempt to simulate 
        star_ind_list   : List of indices from star truth catalog to attempt to simulate 
        image_buffer    : Number of pixels beyond SCA to attempt simulating objects that may overlap SCA
        rank            : process rank
        """

        self.params       = params
        self.pointing     = pointing
        self.modify_image = modify_image
        self.cats         = cats
        self.stamp_size   = self.params['stamp_size']
        self.num_sizes    = self.params['num_sizes']
        self.gal_iter     = 0
        self.star_iter    = 0
        self.gal_done     = False
        self.star_done    = False
        self.rank         = rank
        self.rng          = galsim.BaseDeviate(self.params['random_seed'])

        # Setup galaxy SED
        # Need to generalize to vary sed based on input catalog
        self.galaxy_sed_b = galsim.SED(self.params['sedpath_E'], wave_type='Ang', flux_type='flambda')
        self.galaxy_sed_d = galsim.SED(self.params['sedpath_Scd'], wave_type='Ang', flux_type='flambda')
        self.galaxy_sed_n = galsim.SED(self.params['sedpath_Im'],  wave_type='Ang', flux_type='flambda')
        # Setup star SED
        self.star_sed     = galsim.SED(sedpath_Star, wave_type='nm', flux_type='flambda')
        #self.star_sed = galsim.SED('CWW_E_ext.sed', 'A', 'flambda')

        # Galsim bounds object to specify area to simulate objects that might overlap the SCA
        self.b0  = galsim.BoundsI(  xmin=1-old_div(int(image_buffer),2),
                                    ymin=1-old_div(int(image_buffer),2),
                                    xmax=wfirst.n_pix+old_div(int(image_buffer),2),
                                    ymax=wfirst.n_pix+old_div(int(image_buffer),2))
        # Galsim bounds object to specify area to simulate objects that would have centroids that fall on the SCA to save as postage stamps (pixels not on the SCA have weight=0)
        self.b   = galsim.BoundsI(  xmin=1,
                                    ymin=1,
                                    xmax=wfirst.n_pix,
                                    ymax=wfirst.n_pix)

        # SCA image (empty right now)
        if self.params['draw_sca']:
            self.im = galsim.Image(self.b, wcs=self.pointing.WCS)
        else: 
            self.im = None

        # Get sky background for pointing
        self.sky_level = wfirst.getSkyLevel(self.pointing.bpass, 
                                            world_pos=self.pointing.WCS.toWorld(
                                                        galsim.PositionI(old_div(wfirst.n_pix,2),
                                                                        old_div(wfirst.n_pix,2))), 
                                            date=self.pointing.date)
        self.sky_level *= (1.0 + wfirst.stray_light_fraction)*wfirst.pixel_scale**2 # adds stray light and converts to photons/cm^2
        self.sky_level *= self.stamp_size*self.stamp_size # Converts to photons, but uses smallest stamp size to do so - not optimal

    def iterate_gal(self):
        """
        Iterator function to loop over all possible galaxies to draw
        """

        # Check if the end of the galaxy list has been reached; return exit flag (gal_done) True
        # You'll have a bad day if you aren't checking for this flag in any external loop...
        # self.gal_done = True
        # return
        if self.gal_iter == self.cats.get_gal_length():
            self.gal_done = True
            print('Proc '+str(self.rank)+' done with galaxies.')
            return 

        # Reset galaxy information
        self.gal_model = None
        self.gal_stamp = None

        # if self.gal_iter>1000:
        #     self.gal_done = True
        #     return             

        # if self.gal_iter%100==0:
        #     print 'Progress '+str(self.rank)+': Attempting to simulate galaxy '+str(self.gal_iter)+' in SCA '+str(self.pointing.sca)+' and dither '+str(self.pointing.dither)+'.'

        # Galaxy truth index and array for this galaxy
        self.ind,self.gal = self.cats.get_gal(self.gal_iter)
        self.gal_iter    += 1
        self.rng        = galsim.BaseDeviate(self.params['random_seed']+self.ind+self.pointing.dither)

        # if self.ind != 157733:
        #     return

        # if self.ind != 144078:
        #     return

        # If galaxy image position (from wcs) doesn't fall within simulate-able bounds, skip (slower) 
        # If it does, draw it
        if self.check_position(self.gal['ra'],self.gal['dec']):
            self.draw_galaxy()

    def iterate_star(self):
        """
        Iterator function to loop over all possible stars to draw
        """

        # self.star_done = True
        # return 
        # Don't draw stars into postage stamps
        if not self.params['draw_sca']:
            self.star_done = True
            print('Proc '+str(self.rank)+' done with stars.')
            return 
        if not self.params['draw_stars']:
            self.star_done = True
            print('Proc '+str(self.rank)+' not doing stars.')
            return             
        # Check if the end of the star list has been reached; return exit flag (gal_done) True
        # You'll have a bad day if you aren't checking for this flag in any external loop...
        if self.star_iter == self.cats.get_star_length():
            self.star_done = True
            return 

        # Not participating in star parallelisation
        if self.rank == -1:
            self.star_done = True
            return 

        # if self.star_iter%10==0:
        #     print 'Progress '+str(self.rank)+': Attempting to simulate star '+str(self.star_iter)+' in SCA '+str(self.pointing.sca)+' and dither '+str(self.pointing.dither)+'.'

        # Star truth index for this galaxy
        self.ind,self.star = self.cats.get_star(self.star_iter)
        self.star_iter    += 1
        self.rng        = galsim.BaseDeviate(self.params['random_seed']+self.ind+self.pointing.dither)

        # If star image position (from wcs) doesn't fall within simulate-able bounds, skip (slower) 
        # If it does, draw it
        if self.check_position(self.star['ra'],self.star['dec']):
            self.draw_star()

    def check_position(self, ra, dec):
        """
        Create the world and image position galsim objects for obj, as well as the local WCS. Return whether object is in SCA (+half-stamp-width border).

        Input
        ra  : RA of object
        dec : Dec of object
        """

        # Galsim world coordinate object (ra,dec)
        self.radec = galsim.CelestialCoord(ra*galsim.radians, dec*galsim.radians)

        # Galsim image coordinate object 
        self.xy = self.pointing.WCS.toImage(self.radec)

        # Galsim integer image coordinate object 
        self.xyI = galsim.PositionI(int(self.xy.x),int(self.xy.y))

        # Galsim image coordinate object holding offset from integer pixel grid 
        self.offset = self.xy-self.xyI

        # Define the local_wcs at this world position
        self.local_wcs = self.pointing.WCS.local(self.xy)

        # Return whether object is in SCA (+half-stamp-width border)
        return self.b0.includes(self.xyI)

    def make_sed_model(self, model, sed):
        #print(sed)
        """
        Modifies input SED to be at appropriate redshift and magnitude, then applies it to the object model.

        Input
        model : Galsim object model
        sed   : Template SED for object
        flux  : flux fraction in this sed
        """

        # Apply correct flux from magnitude for filter bandpass
        sed_ = sed.atRedshift(self.gal['z'])
        sed_ = sed_.withMagnitude(self.gal[self.pointing.filter], self.pointing.bpass)

        # Return model with SED applied
        #print(sed)
        #print(model, sed_)
        return model * sed_

    def galaxy_model(self):
        """
        Generate the intrinsic galaxy model based on truth catalog parameters
        """

        # Generate galaxy model
        # Calculate flux fraction of disk portion 
        flux = (1.-self.gal['bflux']) * self.gal['dflux']
        if flux > 0:
            # If any flux, build Sersic disk galaxy (exponential) and apply appropriate SED
            self.gal_model = galsim.Sersic(1, half_light_radius=1.*self.gal['size'], flux=flux, trunc=10.*self.gal['size'])
            self.gal_model = self.make_sed_model(self.gal_model, self.galaxy_sed_d)
            # self.gal_model = self.gal_model.withScaledFlux(flux)

        # Calculate flux fraction of knots portion 
        flux = (1.-self.gal['bflux']) * (1.-self.gal['dflux'])
        if flux > 0:
            # If any flux, build star forming knots model and apply appropriate SED
            rng   = galsim.BaseDeviate(self.params['random_seed']+self.ind)
            #knots = galsim.RandomKnots(self.params['knots'], half_light_radius=1.*self.gal['size'], flux=flux, rng=rng) 
            sed = galsim.SED('CWW_E_ext.sed', 'A', 'flambda')
            knots = galsim.RandomKnots(10, half_light_radius=1.3, flux=100, rng=rng)
            #self.gal_model = galsim.ChromaticObject(knots) * sed
            #knots = galsim.RandomKnots(10, half_light_radius=1.3, flux=100)
            knots = self.make_sed_model(galsim.ChromaticObject(knots), self.galaxy_sed_n)
            # knots = knots.withScaledFlux(flux)
            # Sum the disk and knots, then apply intrinsic ellipticity to the disk+knot component. Fixed intrinsic shape, but can be made variable later.
            #self.gal_model = galsim.Add([self.gal_model, knots])
            self.gal_model = self.gal_model.shear(e1=self.gal['int_e1'], e2=self.gal['int_e2'])
 
        # Calculate flux fraction of bulge portion 
        flux = self.gal['bflux']
        if flux > 0:
            # If any flux, build Sersic bulge galaxy (de vacaleurs) and apply appropriate SED
            bulge = galsim.Sersic(4, half_light_radius=1.*self.gal['size'], flux=flux, trunc=10.*self.gal['size']) 
            # Apply intrinsic ellipticity to the bulge component. Fixed intrinsic shape, but can be made variable later.
            bulge = bulge.shear(e1=self.gal['int_e1'], e2=self.gal['int_e2'])
            # Apply the SED
            bulge = self.make_sed_model(bulge, self.galaxy_sed_b)
            # bulge = bulge.withScaledFlux(flux)

            if self.gal_model is None:
                # No disk or knot component, so save the galaxy model as the bulge part
                self.gal_model = bulge
            else:
                # Disk/knot component, so save the galaxy model as the sum of two parts
                self.gal_model = galsim.Add([self.gal_model, bulge])

    def galaxy(self):
        """
        Call galaxy_model() to get the intrinsic galaxy model, then apply properties relevant to its observation
        """

        # Build intrinsic galaxy model
        self.galaxy_model()

        # Random rotation (pairs of objects are offset by pi/2 to cancel shape noise)
        self.gal_model = self.gal_model.rotate(self.gal['rot']*galsim.radians) 
        # Apply a shear
        self.gal_model = self.gal_model.shear(g1=self.gal['g1'],g2=self.gal['g2'])
        # Rescale flux appropriately for wfirst
        self.gal_model = self.gal_model * galsim.wfirst.collecting_area * galsim.wfirst.exptime

        # Ignoring chromatic stuff for now for speed, so save correct flux of object
        flux = self.gal_model.calculateFlux(self.pointing.bpass)
        self.mag = self.gal_model.calculateMagnitude(self.pointing.bpass)
        # print 'galaxy flux',flux
        # Evaluate the model at the effective wavelength of this filter bandpass (should change to effective SED*bandpass?)
        # This makes the object achromatic, which speeds up drawing and convolution
        self.gal_model  = self.gal_model.evaluateAtWavelength(self.pointing.bpass.effective_wavelength)
        # Reassign correct flux
        self.gal_model  = self.gal_model.withFlux(flux) # reapply correct flux
        
        if old_div(self.sky_level,flux) < galsim.GSParams().folding_threshold:
            gsparams = galsim.GSParams( folding_threshold=old_div(self.sky_level,flux),
                                        maximum_fft_size=16384 )
        else:
            gsparams = galsim.GSParams( maximum_fft_size=16384 )

        # Convolve with PSF
        self.gal_model = galsim.Convolve(self.gal_model.withGSParams(gsparams), self.pointing.load_psf(self.xyI), propagate_gsparams=False)
 
        # Convolve with additional los motion (jitter), if any
        if self.pointing.los_motion is not None:
            self.gal_model = galsim.Convolve(self.gal_model, self.pointing.los_motion)

        # chromatic stuff replaced by above lines
        # # Draw galaxy igal into stamp.
        # self.gal_list[igal].drawImage(self.pointing.bpass[self.params['filter']], image=gal_stamp)
        # # Add detector effects to stamp.

    def star_model(self, sed = None, mag = 0.):
        """
        Create star model for PSF or for drawing stars into SCA

        Input
        sed  : The stellar SED
        mag  : The magnitude of the star
        """

        # Generate star model (just a delta function) and apply SED
        if sed is not None:
            if mag < 5:
                sed_ = sed.withMagnitude(5., self.pointing.bpass)
            else:
                sed_ = sed.withMagnitude(mag, self.pointing.bpass)
            self.st_model = galsim.DeltaFunction() * sed_  * wfirst.collecting_area * wfirst.exptime
            flux = self.st_model.calculateFlux(self.pointing.bpass)
            ft = old_div(self.sky_level,flux)
        else:
            self.st_model = galsim.DeltaFunction(flux=1.)
            flux = 1.

        # Evaluate the model at the effective wavelength of this filter bandpass (should change to effective SED*bandpass?)
        # This makes the object achromatic, which speeds up drawing and convolution
        self.st_model = self.st_model.evaluateAtWavelength(self.pointing.bpass.effective_wavelength)
        # reassign correct flux
        self.st_model = self.st_model.withFlux(flux)

        # Convolve with PSF
        if mag!=0.:
<<<<<<< HEAD
            self.st_model = galsim.Convolve(self.st_model, self.pointing.load_psf(self.xyI).withGSParams(galsim.GSParams(folding_threshold=self.params['star_ft'])), gsparams=gsparams, propagate_gsparams=False)
=======
            self.st_model = galsim.Convolve(self.st_model, self.pointing.load_psf(self.xyI).withGSParams(galsim.GSParams(folding_threshold=self.params['star_ft'])) propagate_gsparams=False)
>>>>>>> 334df9f8
        else:
            self.st_model = galsim.Convolve(self.st_model, self.pointing.load_psf(self.xyI))

        # Convolve with additional los motion (jitter), if any
        if self.pointing.los_motion is not None:
            self.st_model = galsim.Convolve(self.st_model, self.pointing.los_motion)

        # old chromatic version
        # self.psf_list[igal].drawImage(self.pointing.bpass[self.params['filter']],image=psf_stamp, wcs=local_wcs)

    def get_stamp_size_factor(self,obj,factor=5):
        """
        Select the stamp size multiple to use.

        Input
        obj    : Galsim object
        factor : Factor to multiple suggested galsim stamp size by
        """

        return old_div(int(obj.getGoodImageSize(wfirst.pixel_scale)), self.stamp_size)
        # return 2*np.ceil(1.*np.ceil(self.gal['size']/(np.sqrt(2*np.log(2)))*1.25)/self.stamp_size)

    def draw_galaxy(self):
        """
        Draw the galaxy model into the SCA (neighbors and blending) and/or the postage stamp (isolated).
        """

        self.gal_stamp_too_large = False

        # Build galaxy model that will be drawn into images
        self.galaxy()

        stamp_size_factor = self.get_stamp_size_factor(self.gal_model)

        # # Skip drawing some really huge objects (>twice the largest stamp size)
        # if stamp_size_factor>2.*self.num_sizes:
        #     return

        # Create postage stamp bounds at position of object
        b = galsim.BoundsI( xmin=self.xyI.x-old_div(int(stamp_size_factor*self.stamp_size),2)+1,
                            ymin=self.xyI.y-old_div(int(stamp_size_factor*self.stamp_size),2)+1,
                            xmax=self.xyI.x+old_div(int(stamp_size_factor*self.stamp_size),2),
                            ymax=self.xyI.y+old_div(int(stamp_size_factor*self.stamp_size),2))

        # If this postage stamp doesn't overlap the SCA bounds at all, no reason to draw anything
        if not (b&self.b).isDefined():
            return

        # Create postage stamp for galaxy
        gal_stamp = galsim.Image(b, wcs=self.pointing.WCS)

        # Draw galaxy model into postage stamp. This is the basis for both the postage stamp output and what gets added to the SCA image. This will obviously create biases if the postage stamp is too small - need to monitor that.
        self.gal_model.drawImage(image=gal_stamp,offset=self.offset,method='phot',rng=self.rng)
        # gal_stamp.write(str(self.ind)+'.fits')

        # Add galaxy stamp to SCA image
        if self.params['draw_sca']:
            self.im[b&self.b] = self.im[b&self.b] + gal_stamp[b&self.b]

        # If object too big for stamp sizes, skip saving a stamp
        if stamp_size_factor>=self.num_sizes:
            print('too big stamp',stamp_size_factor,stamp_size_factor*self.stamp_size)
            self.gal_stamp_too_large = True
            return

        # Check if galaxy center falls on SCA
        # Apply background, noise, and WFIRST detector effects
        # Get final galaxy stamp and weight map
        if self.b.includes(self.xyI):
            gal_stamp, weight = self.modify_image.add_effects(gal_stamp[b&self.b],self.pointing,self.radec,self.pointing.WCS,self.rng,phot=True)

            # Copy part of postage stamp that falls on SCA - set weight map to zero for parts outside SCA
            self.gal_stamp = galsim.Image(b, wcs=self.pointing.WCS)
            self.gal_stamp[b&self.b] = self.gal_stamp[b&self.b] + gal_stamp[b&self.b]
            self.weight_stamp = galsim.Image(b, wcs=self.pointing.WCS)
            if weight != None:
                self.weight_stamp[b&self.b] = self.weight_stamp[b&self.b] + weight[b&self.b]

            # If we're saving the true PSF model, simulate an appropriate unit-flux star and draw it (oversampled) at the position of the galaxy
            if self.params['draw_true_psf']:
                self.star_model() #Star model for PSF (unit flux)
                # Create modified WCS jacobian for super-sampled pixelisation
                wcs = galsim.JacobianWCS(dudx=old_div(self.local_wcs.dudx,self.params['oversample']),
                                         dudy=old_div(self.local_wcs.dudy,self.params['oversample']),
                                         dvdx=old_div(self.local_wcs.dvdx,self.params['oversample']),
                                         dvdy=old_div(self.local_wcs.dvdy,self.params['oversample']))
                # Create postage stamp bounds at position of object
                b_psf = galsim.BoundsI( xmin=self.xyI.x-old_div(int(self.params['psf_stampsize']),2)+1,
                                    ymin=self.xyI.y-old_div(int(self.params['psf_stampsize']),2)+1,
                                    xmax=self.xyI.x+old_div(int(self.params['psf_stampsize']),2),
                                    ymax=self.xyI.y+old_div(int(self.params['psf_stampsize']),2))
                # Create postage stamp bounds at position of object
                b_psf2 = galsim.BoundsI( xmin=self.xyI.x-old_div(int(self.params['psf_stampsize']*self.params['oversample']),2)+1,
                                    ymin=self.xyI.y-old_div(int(self.params['psf_stampsize']*self.params['oversample']),2)+1,
                                    xmax=self.xyI.x+old_div(int(self.params['psf_stampsize']*self.params['oversample']),2),
                                    ymax=self.xyI.y+old_div(int(self.params['psf_stampsize']*self.params['oversample']),2))
                # Create psf stamp with oversampled pixelisation
                self.psf_stamp = galsim.Image(b_psf, wcs=self.pointing.WCS)
                self.psf_stamp2 = galsim.Image(b_psf2, wcs=wcs)
                # Draw PSF into postage stamp
                self.st_model.drawImage(image=self.psf_stamp,wcs=self.pointing.WCS)
                self.st_model.drawImage(image=self.psf_stamp2,wcs=wcs)

    def draw_star(self):
        """
        Draw a star into the SCA
        """

        # Get star model with given SED and flux
        self.star_model(sed=self.star_sed,mag=self.star[self.pointing.filter])

        # Get good stamp size multiple for star
        #stamp_size_factor = self.get_stamp_size_factor(self.st_model.withGSParams(gsparams))
        stamp_size_factor = 40

        # Create postage stamp bounds for star
        # b = galsim.BoundsI( xmin=self.xyI.x-int(stamp_size_factor*self.stamp_size)/2,
        #                     ymin=self.xyI.y-int(stamp_size_factor*self.stamp_size)/2,
        #                     xmax=self.xyI.x+int(stamp_size_factor*self.stamp_size)/2,
        #                     ymax=self.xyI.y+int(stamp_size_factor*self.stamp_size)/2 )
        b = galsim.BoundsI( xmin=self.xyI.x-old_div(int(stamp_size_factor*self.stamp_size),2),
                            ymin=self.xyI.y-old_div(int(stamp_size_factor*self.stamp_size),2),
                            xmax=self.xyI.x+old_div(int(stamp_size_factor*self.stamp_size),2),
                            ymax=self.xyI.y+old_div(int(stamp_size_factor*self.stamp_size),2) )

        # If postage stamp doesn't overlap with SCA, don't draw anything
        if not (b&self.b).isDefined():
            return

        # Create star postage stamp
        star_stamp = galsim.Image(b, wcs=self.pointing.WCS)

        # Draw star model into postage stamp
        self.st_model.drawImage(image=star_stamp,offset=self.offset,method='phot',rng=self.rng,maxN=1000000)

        # star_stamp.write('/fs/scratch/cond0083/wfirst_sim_out/images/'+str(self.ind)+'.fits.gz')

        # Add star stamp to SCA image
        self.im[b&self.b] = self.im[b&self.b] + star_stamp[b&self.b]
        # self.st_model.drawImage(image=self.im,add_to_image=True,offset=self.xy-self.im.true_center,method='phot',rng=self.rng,maxN=1000000)

    def retrieve_stamp(self):
        """
        Helper function to accumulate various information about a postage stamp and return it in dictionary form.
        """

        if self.gal_stamp is None:
            return None

        if self.gal_stamp_too_large:
            # stamp size too big
            return {'ind'    : self.ind, # truth index
                    'ra'     : self.gal['ra'], # ra of galaxy
                    'dec'    : self.gal['dec'], # dec of galaxy
                    'x'      : self.xy.x, # SCA x position of galaxy
                    'y'      : self.xy.y, # SCA y position of galaxy
                    'dither' : self.pointing.dither, # dither index
                    'mag'    : self.mag, #Calculated magnitude
                    'stamp'  : self.get_stamp_size_factor(self.gal_model)*self.stamp_size, # Get stamp size in pixels
                    'gal'    : None, # Galaxy image object (includes metadata like WCS)
                    'psf'    : None, # Flattened array of PSF image
                    'psf2'    : None, # Flattened array of PSF image
                    'weight' : None } # Flattened array of weight map

        return {'ind'    : self.ind, # truth index
                'ra'     : self.gal['ra'], # ra of galaxy
                'dec'    : self.gal['dec'], # dec of galaxy
                'x'      : self.xy.x, # SCA x position of galaxy
                'y'      : self.xy.y, # SCA y position of galaxy
                'dither' : self.pointing.dither, # dither index
                'mag'    : self.mag, #Calculated magnitude
                'stamp'  : self.get_stamp_size_factor(self.gal_model)*self.stamp_size, # Get stamp size in pixels
                'gal'    : self.gal_stamp, # Galaxy image object (includes metadata like WCS)
                'psf'    : self.psf_stamp.array.flatten(), # Flattened array of PSF image
                'psf2'   : self.psf_stamp2.array.flatten(), # Flattened array of PSF image
                'weight' : self.weight_stamp.array.flatten() } # Flattened array of weight map

    def finalize_sca(self):
        """
        # Apply background, noise, and WFIRST detector effects to SCA image
        # Get final SCA image and weight map
        """

        # World coordinate of SCA center
        radec = self.pointing.WCS.toWorld(galsim.PositionI(old_div(wfirst.n_pix,2),old_div(wfirst.n_pix,2)))
        # Apply background, noise, and WFIRST detector effects to SCA image and return final SCA image and weight map
        return self.modify_image.add_effects(self.im,self.pointing,radec,self.pointing.WCS,self.rng,phot=True)[0]

class accumulate_output_disk(object):

    def __init__(self, param_file, filter_, pix, comm, ignore_missing_files = False, setup = False,condor_build=False, shape=False, shape_iter = None, shape_cnt = None):

        self.params     = yaml.load(open(param_file))
        self.param_file = param_file
        # Do some parsing
        for key in list(self.params.keys()):
            if self.params[key]=='None':
                self.params[key]=None
            if self.params[key]=='none':
                self.params[key]=None
            if self.params[key]=='True':
                self.params[key]=True
            if self.params[key]=='False':
                self.params[key]=False
        self.ditherfile = self.params['dither_file']
        logging.basicConfig(format="%(message)s", level=logging.INFO, stream=sys.stdout)
        self.logger = logging.getLogger('wfirst_sim')
        self.pointing   = pointing(self.params,self.logger,filter_=filter_,sca=None,dither=None)
        self.pix = pix
        self.skip = False

        self.comm = comm
        status = MPI.Status()
        if self.comm is None:
            self.rank = 0
            self.size = 1
        else:
            self.rank = self.comm.Get_rank()
            self.size = self.comm.Get_size()

        self.shape_iter = shape_iter
        if self.shape_iter is None:
            self.shape_iter = 0
        self.shape_cnt  = shape_cnt
        if self.shape_cnt is None:
            self.shape_cnt = 1

        print('mpi check',self.rank,self.size)
        if not condor:
            #os.chdir(os.environ['TMPDIR'].replace('[','[').replace(']',']'))
            # change the working directory. 
            print("where is my working directory.")
            #os.chdir("/home/my137/tmp_wd")

        if shape:
            self.file_exists = True
            #if not condor:
            #    raise ParamError('Not intended to work outside condor.')
            if ('output_meds' not in self.params) or ('psf_meds' not in self.params):
                raise ParamError('Must define both output_meds and psf_meds in yaml')
            if (self.params['output_meds'] is None) or (self.params['psf_meds'] is None):
                raise ParamError('Must define both output_meds and psf_meds in yaml')
            print('shape',self.shape_iter,self.shape_cnt)
            self.load_index()

            self.local_meds = get_filename(self.params['out_path'],
                    'meds',
                    self.params['output_meds'],
                    var=self.pointing.filter+'_'+str(self.pix),
                    ftype='fits',
                    overwrite=False)

            self.local_meds_psf = get_filename(self.params['psf_path'],
                    'meds',
                    self.params['psf_meds'],
                    var=self.pointing.filter+'_'+str(self.pix),
                    ftype='fits',
                    overwrite=False)

            shutil.copy(self.local_meds+'.gz', "/home/my137/tmp_wd")
            print(self.local_meds)

            
        else:
            self.file_exists = False

        if (not setup)&(not condor_build):
            if self.rank==0:
                make = True
            else:
                make = False

            cwd = os.getcwd()

            self.meds_filename = get_filename(self.params['out_path'],
                                'meds',
                                self.params['output_meds'],
                                var=self.pointing.filter+'_'+str(self.pix),
                                ftype='fits.gz',
                                overwrite=False,
                                make=make)
            self.local_meds = get_filename('./',
                                '',
                                self.params['output_meds'],
                                var=self.pointing.filter+'_'+str(self.pix),
                                ftype='fits',
                                overwrite=False,
                                make=make)

            self.local_meds_psf = self.local_meds
            
            print("where is my working directory.", cwd)
            #os.system( 'gunzip /home/my137/tmp_wd/'+self.local_meds+'.gz')
            #os.system( 'ls')
            if self.local_meds != self.local_meds_psf:
                os.system('gunzip '+self.local_meds_psf+'.gz')

            if 'psf_meds' in self.params:
                if self.params['psf_meds'] is not None:
                    self.meds_psf = get_filename(self.params['psf_path'],
                            'meds',
                            self.params['psf_meds'],
                            var=self.pointing.filter+'_'+str(self.pix),
                            ftype='fits.gz',
                            overwrite=False,make=False)
                    if self.meds_psf!=self.meds_filename:
                        self.local_meds_psf = get_filename('./',
                                    '',
                                    self.params['psf_meds'],
                                    var=self.pointing.filter+'_'+str(self.pix),
                                    ftype='fits.gz',
                                    overwrite=False)
                    #if not condor:
                    #    if self.meds_psf!=self.meds_filename:
                    #        shutil.copy(self.meds_psf,self.local_meds_psf+'.gz')
                    #        os.system( 'gunzip '+self.local_meds_psf+'.gz')
            return

        if self.rank>0:
            return

        print('to before setup')
        if setup:
            self.accumulate_index_table()
            return

        if condor_build:
            self.load_index(full=True)
            self.condor_build()
            return

        self.load_index()
        tmp = self.EmptyMEDS()
        if tmp is None:
            self.skip = True
            return
        if tmp:
            shutil.copy(self.meds_filename,self.local_meds+'.gz')
            os.system( 'gunzip '+self.local_meds+'.gz')
            self.file_exists = True
            return 
        self.accumulate_dithers()


    def accumulate_index_table(self):

        print('inside accumulate')

        index_filename = get_filename(self.params['out_path'],
                            'truth',
                            self.params['output_meds'],
                            var=self.pointing.filter+'_index_sorted',
                            ftype='fits.gz',
                            overwrite=False)

        if (os.path.exists(index_filename)) and (not self.params['overwrite']):

            print('break accumulate')
            return

        else:

            if not setup:
                raise ParamError('Trying to setup index file in potentially parallel run. Run with setup first.')

            print('good accumulate')
            index_files = get_filenames(self.params['out_path'],
                                        'truth',
                                        self.params['output_meds'],
                                        var='index'+'_'+self.pointing.filter,
                                        ftype='fits')

            print('good2 accumulate',index_files)
            length = 0
            for filename in index_files:
                print('length ',filename)
                length+=fio.FITS(filename)[-1].read_header()['NAXIS2']

            print('tmp')

            self.index = np.zeros(length,dtype=fio.FITS(index_files[0])[-1].read().dtype)
            length = 0
            for filename in index_files:
                print('reading ',filename)
                f = fio.FITS(filename)[-1].read()
                self.index[length:length+len(f)] = f
                length += len(f)

            self.index = self.index[np.argsort(self.index, order=['ind','dither'])]

            steps = np.where(np.roll(self.index['ind'],1)!=self.index['ind'])[0]
            self.index_ = np.zeros(len(self.index)+len(np.unique(self.index['ind'])),dtype=self.index.dtype)
            for name in self.index.dtype.names:
                if name=='dither':
                    self.index_[name] = np.insert(self.index[name],steps,np.ones(len(steps))*-1)
                else:
                    self.index_[name] = np.insert(self.index[name],steps,self.index[name][steps])

            self.index = self.index_
            self.index_= None
            self.index['ra']  = np.degrees(self.index['ra'])
            self.index['dec'] = np.degrees(self.index['dec'])
            fio.write(index_filename,self.index,clobber=True)

    def condor_build(self):

        if not self.params['condor']:
            return

        a = """#-*-shell-script-*- 

universe     = vanilla
Requirements = OSGVO_OS_VERSION == "7" && CVMFS_oasis_opensciencegrid_org_REVISION >= 10686 && (HAS_CVMFS_sw_lsst_eu =?= True)

+ProjectName = "duke.lsst"
+WantsCvmfsStash = true
request_memory = 4G

should_transfer_files = YES
when_to_transfer_output = ON_EXIT_OR_EVICT
Executable     = ../run_osg.sh
transfer_output_files   = meds
Initialdir     = /stash/user/troxel/wfirst_sim_%s/
log            = %s_meds_log_$(MEDS).log
Arguments = %s_osg.yaml H158 meds $(MEDS)
Output         = %s_meds_$(MEDS).log
Error          = %s_meds_$(MEDS).log


""" % (self.params['output_meds'],self.params['output_tag'],self.params['output_tag'],self.params['output_tag'],self.params['output_tag'])

        a2 = """#-*-shell-script-*- 

universe     = vanilla
Requirements = OSGVO_OS_VERSION == "7" && CVMFS_oasis_opensciencegrid_org_REVISION >= 10686 && (HAS_CVMFS_sw_lsst_eu =?= True)

+ProjectName = "duke.lsst"
+WantsCvmfsStash = true
request_memory = 2G

should_transfer_files = YES
when_to_transfer_output = ON_EXIT_OR_EVICT
Executable     = ../run_osg.sh
transfer_output_files   = ngmix
Initialdir     = /stash/user/troxel/wfirst_sim_%s/
log            = %s_shape_log_$(MEDS)_$(ITER).log
Arguments = %s_osg.yaml H158 meds shape $(MEDS) $(ITER) 5
Output         = %s_shape_$(MEDS)_$(ITER).log
Error          = %s_shape_$(MEDS)_$(ITER).log


""" % (self.params['output_meds'],self.params['output_tag'],self.params['output_tag'],self.params['output_tag'],self.params['output_tag'])

        b = """transfer_input_files    = /home/troxel/wfirst_stack/wfirst_stack.tar.gz, \
/home/troxel/wfirst_imsim_paper1/code/osg_runs/%s/%s_osg.yaml, \
/home/troxel/wfirst_imsim_paper1/code/meds_pix_list.txt, \
/stash/user/troxel/wfirst_sim_%s/run.tar""" % (self.params['output_meds'],self.params['output_tag'],self.params['output_meds'])

        # print(self.index)
        pix0 = self.get_index_pix()
        # print(pix0)
        p = np.unique(pix0)
        p2 = np.array_split(p,10)
        for ip2,p2_ in enumerate(p2):
            script = a+"""
"""
            print(p)
            for ip,p_ in enumerate(p2_):
                # if ip>3:
                #     continue
                meds_psf = get_filename(self.params['psf_path'],
                'meds',
                self.params['psf_meds'],
                var=self.pointing.filter+'_'+str(p_),
                ftype='fits.gz',
                overwrite=False,make=False)
                file_list = ''
                stamps_used = np.unique(self.index[['dither','sca']][pix0==p_])
                for i in range(len(stamps_used)):
                    if stamps_used['dither'][i]==-1:
                        continue
                    print(p_,i)
                    # filename = '/stash/user/troxel/wfirst_sim_fiducial/stamps/fiducial_H158_'+str(stamps_used['dither'][i])+'/'+str(stamps_used['sca'][i])+'_0.cPickle'
                    filename = get_filename(self.params['condor_zip_dir'],
                                            'stamps',
                                            self.params['output_meds'],
                                            var=self.pointing.filter+'_'+str(stamps_used['dither'][i]),
                                            name2=str(stamps_used['sca'][i])+'_0',
                                            ftype='cPickle.gz',
                                            overwrite=False,make=False)
                    file_list+=', '+filename
                d = """MEDS=%s
Queue

""" % (str(p_))
                script+="""
"""+b
                if 'psf_meds' in self.params:
                    if self.params['psf_meds'] is not None:
                        if self.params['psf_meds']!=self.params['output_meds']:
                            script+=', '+meds_psf
                script+=file_list+"""
"""+d

            # print(script)
            # print(self.params['psf_meds'])
            f = open(self.params['output_tag']+'_meds_run_osg_'+str(ip2)+'.sh','w')
            f.write(script)
            f.close()

        script = a2+"""
"""
        meds_psf = get_filename(self.params['psf_path'],
                            'meds',
                            self.params['psf_meds'],
                            var=self.pointing.filter+'_$(MEDS)',
                            ftype='fits.gz',
                            overwrite=False,make=False)
        meds = get_filename(self.params['condor_zip_dir'],
                            'meds',
                            self.params['output_meds'],
                            var=self.pointing.filter+'_$(MEDS)',
                            ftype='fits.gz',
                            overwrite=False,make=False)
        script+="""
"""+b
        script+=', '+meds
        if 'psf_meds' in self.params:
            if self.params['psf_meds'] is not None:
                if self.params['psf_meds']!=self.params['output_meds']:
                    script+=', '+meds_psf

        for ip,p_ in enumerate(p):
            d = """MEDS=%s
Queue ITER from seq 0 1 4 |

""" % (str(p_))
            script+="""
"""+d
        
        f = open(self.params['output_tag']+'_meds_shape_osg.sh','w')
        f.write(script)
        f.close()

    def load_index(self,full=False):

        index_filename = get_filename(self.params['out_path'],
                            'truth',
                            self.params['output_meds'],
                            var=self.pointing.filter+'_index_sorted',
                            ftype='fits.gz',
                            overwrite=False)

        self.index = fio.FITS(index_filename)[-1].read()
        if full:
            self.index = self.index[self.index['stamp']!=0]
        else:
            self.index = self.index[(self.index['stamp']!=0) & (self.get_index_pix()==self.pix)]
        # print 'debugging here'
        # self.index = self.index[self.index['ind']<np.unique(self.index['ind'])[5]]
        # print self.index
        self.steps = np.where(np.roll(self.index['ind'],1)!=self.index['ind'])[0]
        # print self.steps
        # print 'debugging here'

    def mask_index(self,pix):

        return self.index[self.get_index_pix()==pix]

    def get_index_pix(self):

        return hp.ang2pix(self.params['nside'],old_div(np.pi,2.)-np.radians(self.index['dec']),np.radians(self.index['ra']),nest=True)

    def EmptyMEDS(self):
        """
        Based on galsim.des.des_meds.WriteMEDS().
        """

        from galsim._pyfits import pyfits

        if len(self.index)==0:
            print('skipping due to no objects')
            return None

        if (os.path.exists(self.meds_filename+'.gz')) or (os.path.exists(self.meds_filename)):
            if not self.params['overwrite']:
                print('skipping due to file exists')
                return True
            os.remove(self.meds_filename+'.gz')
            if os.path.exists(self.meds_filename):
                os.remove(self.meds_filename)
        if os.path.exists(self.local_meds):
            os.remove(self.local_meds)
        if os.path.exists(self.local_meds+'.gz'):
            os.remove(self.local_meds+'.gz')

        print(self.local_meds)
        m = fio.FITS(self.local_meds,'rw',clobber=True)

        print('Starting empty meds pixel',self.pix)
        indices = self.index['ind']
        bincount = np.bincount(indices)
        indcheck = np.where(bincount>0)[0]
        bincount = bincount[bincount>0]
        MAX_NCUTOUTS = np.max(bincount)
        assert np.sum(bincount==1) == 0
        assert np.all(indcheck==np.unique(indices))
        assert np.all(indcheck==indices[self.steps])
        cum_exps = len(indices)
        # get number of objects
        n_obj = len(indcheck)

        # get the primary HDU
        primary = pyfits.PrimaryHDU()

        # second hdu is the object_data
        # cf. https://github.com/esheldon/meds/wiki/MEDS-Format
        dtype = [
            ('id', 'i8'),
            ('number', 'i8'),
            ('box_size', 'i8'),
            ('psf_box_size', 'i8'),
            ('psf_box_size2', 'i8'),
            ('ra','f8'),
            ('dec','f8'),
            ('ncutout', 'i8'),
            ('file_id', 'i8', (MAX_NCUTOUTS,)),
            ('start_row', 'i8', (MAX_NCUTOUTS,)),
            ('psf_start_row', 'i8', (MAX_NCUTOUTS,)),
            ('psf_start_row2', 'i8', (MAX_NCUTOUTS,)),
            ('orig_row', 'f8', (MAX_NCUTOUTS,)),
            ('orig_col', 'f8', (MAX_NCUTOUTS,)),
            ('orig_start_row', 'i8', (MAX_NCUTOUTS,)),
            ('orig_start_col', 'i8', (MAX_NCUTOUTS,)),
            ('cutout_row', 'f8', (MAX_NCUTOUTS,)),
            ('cutout_col', 'f8', (MAX_NCUTOUTS,)),
            ('dudrow', 'f8', (MAX_NCUTOUTS,)),
            ('dudcol', 'f8', (MAX_NCUTOUTS,)),
            ('dvdrow', 'f8', (MAX_NCUTOUTS,)),
            ('dvdcol', 'f8', (MAX_NCUTOUTS,)),
            ('dither', 'i8', (MAX_NCUTOUTS,)),
            ('sca', 'i8', (MAX_NCUTOUTS,)),
        ]

        data                 = np.zeros(n_obj,dtype)
        data['id']           = np.arange(n_obj)
        data['number']       = self.index['ind'][self.steps]
        data['ra']           = self.index['ra'][self.steps]
        data['dec']          = self.index['dec'][self.steps]
        data['ncutout']      = bincount
        for i in range(len(self.steps)-1):
            data['box_size'][i] = np.min(self.index['stamp'][self.steps[i]:self.steps[i+1]])
        data['box_size'][i+1]   = np.min(self.index['stamp'][self.steps[-1]:])
        data['psf_box_size'] = np.ones(n_obj)*self.params['psf_stampsize']
        data['psf_box_size2'] = np.ones(n_obj)*self.params['psf_stampsize']*self.params['oversample']
        m.write(data,extname='object_data')

        length = np.sum(bincount*data['box_size']**2)
        psf_length = np.sum(bincount*data['psf_box_size']**2)
        psf_length2 = np.sum(bincount*data['psf_box_size2']**2)
        # print 'lengths',length,psf_length,bincount,data['box_size']

        # third hdu is image_info
        dtype = [
            ('image_path', 'S256'),
            ('image_ext', 'i8'),
            ('weight_path', 'S256'),
            ('weight_ext', 'i8'),
            ('seg_path','S256'),
            ('seg_ext','i8'),
            ('bmask_path', 'S256'),
            ('bmask_ext', 'i8'),
            ('bkg_path', 'S256'),
            ('bkg_ext', 'i8'),
            ('image_id', 'i8'),
            ('image_flags', 'i8'),
            ('magzp', 'f8'),
            ('scale', 'f8'),
            ('position_offset', 'f8'),
        ]

        gstring             = 'generated_by_galsim'
        data                = np.zeros(n_obj,dtype)
        data['image_path']  = gstring
        data['weight_path'] = gstring
        data['seg_path']    = gstring
        data['bmask_path']  = gstring
        data['bkg_path']    = gstring
        data['magzp']       = 30
        m.write(data,extname='image_info')

        # fourth hdu is metadata
        # default values?
        dtype = [
            ('magzp_ref', 'f8'),
            ('DESDATA', 'S256'),
            ('cat_file', 'S256'),
            ('coadd_image_id', 'S256'),
            ('coadd_file','S256'),
            ('coadd_hdu','i8'),
            ('coadd_seg_hdu', 'i8'),
            ('coadd_srclist', 'S256'),
            ('coadd_wt_hdu', 'i8'),
            ('coaddcat_file', 'S256'),
            ('coaddseg_file', 'S256'),
            ('cutout_file', 'S256'),
            ('max_boxsize', 'S3'),
            ('medsconv', 'S3'),
            ('min_boxsize', 'S2'),
            ('se_badpix_hdu', 'i8'),
            ('se_hdu', 'i8'),
            ('se_wt_hdu', 'i8'),
            ('seg_hdu', 'i8'),
            ('psf_hdu', 'i8'),
            ('sky_hdu', 'i8'),
            ('fake_coadd_seg', 'f8'),
        ]

        data                   = np.zeros(n_obj,dtype)
        data['magzp_ref']      = 30
        data['DESDATA']        = gstring
        data['cat_file']       = gstring
        data['coadd_image_id'] = gstring
        data['coadd_file']     = gstring
        data['coadd_hdu']      = 9999
        data['coadd_seg_hdu']  = 9999
        data['coadd_srclist']  = gstring
        data['coadd_wt_hdu']   = 9999
        data['coaddcat_file']  = gstring
        data['coaddseg_file']  = gstring
        data['cutout_file']    = gstring
        data['max_boxsize']    = '-1'
        data['medsconv']       = 'x'
        data['min_boxsize']    = '-1'
        data['se_badpix_hdu']  = 9999
        data['se_hdu']         = 9999
        data['se_wt_hdu']      = 9999
        data['seg_hdu']        = 9999
        data['psf_hdu']        = 9999
        data['sky_hdu']        = 9999
        data['fake_coadd_seg'] = 9999
        m.write(data,extname='metadata')

        # rest of HDUs are image vectors
        print('Writing empty meds pixel',self.pix)
        m.write(np.zeros(length,dtype='f8'),extname='image_cutouts')
        m.write(np.zeros(length,dtype='f8'),extname='weight_cutouts')
        # m.write(np.zeros(length,dtype='f8'),extname='seg_cutouts')
        m.write(np.zeros(psf_length,dtype='f8'),extname='psf')
        m.write(np.zeros(psf_length2,dtype='f8'),extname='psf2')
        # m['image_cutouts'].write(np.zeros(1,dtype='f8'), start=[length])
        # m['weight_cutouts'].write(np.zeros(1,dtype='f8'), start=[length])
        # m['seg_cutouts'].write(np.zeros(1,dtype='f8'), start=[length])
        # m['psf'].write(np.zeros(1,dtype='f8'), start=[psf_length])

        m.close()
        print('Done empty meds pixel',self.pix)

        return False

    def dump_meds_start_info(self,object_data,i,j):

        object_data['start_row'][i][j] = np.sum((object_data['ncutout'][:i])*object_data['box_size'][:i]**2)+j*object_data['box_size'][i]**2
        # change here
        # object_data['psf_start_row'][i][j] = np.sum((object_data['ncutout'][:i])*object_data['box_size'][:i]**2)+j*object_data['box_size'][i]**2
        object_data['psf_start_row'][i][j] = np.sum((object_data['ncutout'][:i])*object_data['psf_box_size'][:i]**2)+j*object_data['psf_box_size'][i]**2
        object_data['psf_start_row2'][i][j] = np.sum((object_data['ncutout'][:i])*object_data['psf_box_size2'][:i]**2)+j*object_data['psf_box_size2'][i]**2
        # print 'starts',i,j,object_data['start_row'][i][j],object_data['psf_start_row'][i][j],object_data['box_size'][i],object_data['psf_box_size'][i]

    def dump_meds_wcs_info( self,
                            object_data,
                            i,
                            j,
                            x,
                            y,
                            origin_x,
                            origin_y,
                            dither,
                            sca,
                            dudx,
                            dudy,
                            dvdx,
                            dvdy,
                            wcsorigin_x=None,
                            wcsorigin_y=None):

        object_data['orig_row'][i][j]       = y
        object_data['orig_col'][i][j]       = x
        object_data['orig_start_row'][i][j] = origin_y
        object_data['orig_start_col'][i][j] = origin_x
        object_data['dither'][i][j]         = dither
        object_data['sca'][i][j]            = sca
        object_data['dudcol'][i][j]         = dudx
        object_data['dudrow'][i][j]         = dudy
        object_data['dvdcol'][i][j]         = dvdx
        object_data['dvdrow'][i][j]         = dvdy
        if wcsorigin_y is None:
            object_data['cutout_row'][i][j]     = y-origin_y
        else:
            object_data['cutout_row'][i][j]     = wcsorigin_y
        if wcsorigin_x is None:
            object_data['cutout_col'][i][j]     = x-origin_x
        else:
            object_data['cutout_col'][i][j]     = wcsorigin_x

    def dump_meds_pix_info(self,m,object_data,i,j,gal,weight,psf,psf2):

        assert len(gal)==object_data['box_size'][i]**2
        assert len(weight)==object_data['box_size'][i]**2
        # assert len(psf)==object_data['psf_box_size'][i]**2
        # change here
        m['image_cutouts'].write(gal, start=object_data['start_row'][i][j])
        m['weight_cutouts'].write(weight, start=object_data['start_row'][i][j])
        m['psf'].write(psf, start=object_data['psf_start_row'][i][j])
        m['psf2'].write(psf2, start=object_data['psf_start_row2'][i][j])

    def accumulate_dithers(self):
        """
        Accumulate the written pickle files that contain the postage stamps for all objects, with SCA and dither ids.
        Write stamps to MEDS file, and SCA and dither ids to truth files. 
        """


        print('mpi check',self.rank,self.size)

        print('Starting meds pixel',self.pix)
        m = fio.FITS(self.local_meds,'rw')
        object_data = m['object_data'].read()

        stamps_used = np.unique(self.index[['dither','sca']])
        print('number of files',stamps_used)
        for si,s in enumerate(range(len(stamps_used))):
            if stamps_used['dither'][s] == -1:
                continue

            if condor:
                filename = get_filename('./',
                                        '',
                                        self.params['output_meds'],
                                        var=self.pointing.filter+'_'+str(stamps_used['dither'][s]),
                                        name2=str(stamps_used['sca'][s])+'_0',
                                        ftype='cPickle',
                                        overwrite=False)
            else:
                filename1 = get_filename(self.params['out_path'],
                                        'stamps',
                                        self.params['output_meds'],
                                        var=self.pointing.filter+'_'+str(stamps_used['dither'][s]),
                                        name2=str(stamps_used['sca'][s])+'_0',
                                        ftype='cPickle.gz',
                                        overwrite=False)
                filename = get_filename('./',
                                        '',
                                        self.params['output_meds'],
                                        var=self.pointing.filter+'_'+str(stamps_used['dither'][s]),
                                        name2=str(stamps_used['sca'][s])+'_0',
                                        ftype='cPickle',
                                        overwrite=False)
                shutil.copy(filename1,filename+'.gz')

            os.system('gunzip '+filename+'.gz')
            print(stamps_used['dither'][s],stamps_used['sca'][s])

            with io.open(filename, 'rb') as p :
                unpickler = pickle.Unpickler(p)
                while p.peek(1) :
                    gal = unpickler.load()
                    i = np.where(gal['ind'] == object_data['number'])[0]
                    if len(i)==0:
                        continue
                    assert len(i)==1
                    # print gal
                    i = i[0]
                    j = np.nonzero(object_data['dither'][i])[0]
                    if len(j)==0:
                        j = 0
                    else:
                        j = np.max(j)+1
                    index_i = np.where((self.index['ind']==gal['ind'])&(self.index['dither']==gal['dither']))[0]
                    assert len(index_i)==1
                    index_i=index_i[0]

                    if j==0:
                        self.dump_meds_start_info(object_data,i,j)
                        j+=1
                    self.dump_meds_start_info(object_data,i,j)

                    if object_data['box_size'][i] > self.index['stamp'][index_i]:
                        pad_    = old_div((object_data['box_size'][i] - self.index['stamp'][index_i]),2)
                        gal_    = np.pad(gal['gal'].array,(pad_,pad_),'wrap').flatten()
                        weight_ = np.pad(gal['weight'].reshape(self.index['stamp'][index_i],self.index['stamp'][index_i]),(pad_,pad_),'wrap').flatten()
                    elif object_data['box_size'][i] < self.index['stamp'][index_i]:
                        pad_    = old_div((self.index['stamp'][index_i] - object_data['box_size'][i]),2)
                        gal_    = gal['gal'].array[pad_:-pad_,pad_:-pad_].flatten()
                        weight_ = gal['weight'].reshape(self.index['stamp'][index_i],self.index['stamp'][index_i])[pad_:-pad_,pad_:-pad_].flatten()
                    else:
                        gal_    = gal['gal'].array.flatten()
                        weight_ = gal['weight']

                    # orig_box_size = object_data['box_size'][i]
                    # if True:
                    #     object_data['box_size'][i] = int(orig_box_size*1.5)+int(orig_box_size*1.5)%2

                    # box_diff = object_data['box_size'][i] - self.index['stamp'][index_i]

                    # ====================
                    # this is a patch, remove later
                    gal['x']+=0.5
                    gal['y']+=0.5
                    # ===================
                    origin_x = gal['gal'].origin.x
                    origin_y = gal['gal'].origin.y
                    gal['gal'].setOrigin(0,0)
                    new_pos  = galsim.PositionD(gal['x']-origin_x,gal['y']-origin_y)
                    wcs = gal['gal'].wcs.affine(image_pos=new_pos)
                    self.dump_meds_wcs_info(object_data,
                                            i,
                                            j,
                                            gal['x'],
                                            gal['y'],
                                            origin_x,
                                            origin_y,
                                            self.index['dither'][index_i],
                                            self.index['sca'][index_i],
                                            wcs.dudx,
                                            wcs.dudy,
                                            wcs.dvdx,
                                            wcs.dvdy)

                    self.dump_meds_pix_info(m,
                                            object_data,
                                            i,
                                            j,
                                            gal_,
                                            weight_,
                                            gal['psf'],
                                            gal['psf2'])
                    # print np.shape(gals[gal]['psf']),gals[gal]['psf']

        # object_data['psf_box_size'] = object_data['box_size']
        print('Writing meds pixel',self.pix)
        m['object_data'].write(object_data)
        m.close()
        print('Done meds pixel',self.pix)

    def finish(self,condor=False):

        if self.rank>0:
            return

        print('start meds finish')
        if not self.file_exists:
            os.system('gzip '+self.local_meds)
        if not condor and not self.file_exists:
            shutil.move(self.local_meds+'.gz',self.meds_filename)
            # if os.path.exists(self.local_meds+'.gz'):
            #     os.remove(self.local_meds+'.gz')
        print('done meds finish')

    def get_cutout_psf2(self,m,m2,i,j):

        box_size = m['psf_box_size2'][i]
        start_row = m['psf_start_row2'][i, j]
        row_end = start_row + box_size*box_size

        imflat = m2['psf2'][start_row:row_end]
        im = imflat.reshape(box_size, box_size)
        return im

    def get_cutout_psf(self,m,m2,i,j):

        box_size = m['psf_box_size'][i]
        start_row = m['psf_start_row'][i, j]
        row_end = start_row + box_size*box_size

        imflat = m2['psf'][start_row:row_end]
        im = imflat.reshape(box_size, box_size)
        return im

    def get_exp_list(self,m,i,m2=None,size=None):

        def get_stamp(size,box_size):
            hlp = size*10./wfirst.pixel_scale
            if hlp>box_size:
                return int(box_size)
            if hlp<32:
                return 32
            return int(2**(int(np.log2(100))+1))

        if m2 is None:
            m2 = m

        obs_list=ObsList()
        psf_list=ObsList()

        if size is not None:
            box_size = get_stamp(size,m['box_size'][i])

        included = []
        w        = []
        # For each of these objects create an observation
        for j in range(m['ncutout'][i]):
            if j==0:
                continue
            # if j>1:
            #     continue
            im = m.get_cutout(i, j, type='image')
            im = im[:,len(im)//2-box_size//2:len(im)//2+box_size//2][len(im)//2-box_size//2:len(im)//2+box_size//2,:]
            weight = m.get_cutout(i, j, type='weight')
            weight = weight[:,len(weight)//2-box_size//2:len(weight)//2+box_size//2][len(weight)//2-box_size//2:len(weight)//2+box_size//2,:]

            im_psf = self.get_cutout_psf(m, m2, i, j)
            im_psf2 = self.get_cutout_psf2(m, m2, i, j)
            if np.sum(im)==0.:
                print(self.local_meds, i, j, np.sum(im))
                print('no flux in image ',i,j)
                continue

            jacob = m.get_jacobian(i, j)
            gal_jacob=Jacobian(
                row=(m['orig_row'][i][j]-m['orig_start_row'][i][j])-m['box_size'][i]/2+box_size/2,
                col=(m['orig_col'][i][j]-m['orig_start_col'][i][j])-m['box_size'][i]/2+box_size/2,
                dvdrow=jacob['dvdrow'],
                dvdcol=jacob['dvdcol'],
                dudrow=jacob['dudrow'],
                dudcol=jacob['dudcol'])

            psf_center = old_div((m['psf_box_size2'][i]-1),2.)
            psf_jacob2=Jacobian(
                row=jacob['row0']*self.params['oversample'],
                col=jacob['col0']*self.params['oversample'],
                dvdrow=old_div(jacob['dvdrow'],self.params['oversample']),
                dvdcol=old_div(jacob['dvdcol'],self.params['oversample']),
                dudrow=old_div(jacob['dudrow'],self.params['oversample']),
                dudcol=old_div(jacob['dudcol'],self.params['oversample']))

            # Create an obs for each cutout
            mask = np.where(weight!=0)
            if 1.*len(weight[mask])/np.product(np.shape(weight))<0.8:
                continue

            w.append(np.mean(weight[mask]))
            noise = old_div(np.ones_like(weight),w[-1])

            psf_obs = Observation(im_psf, jacobian=gal_jacob, meta={'offset_pixels':None,'file_id':None})
            psf_obs2 = Observation(im_psf2, jacobian=psf_jacob2, meta={'offset_pixels':None,'file_id':None})
            obs = Observation(im, weight=weight, jacobian=gal_jacob, psf=psf_obs, meta={'offset_pixels':None,'file_id':None})
            obs.set_noise(noise)

            obs_list.append(obs)
            psf_list.append(psf_obs2)
            included.append(j)

        return obs_list,psf_list,np.array(included)-1,np.array(w)

    def get_snr(self,obs_list,res,res_full):

        if res_full['flags']!=0:
            return -1

        size = res['pars'][4]
        flux = res['flux']

        model_ = galsim.Sersic(1, half_light_radius=1.*size, flux=flux*(1.-res['pars'][5])) + galsim.Sersic(4, half_light_radius=1.*size, flux=flux*res['pars'][5])
        for i in range(len(obs_list)):
            obs = obs_list[i]
            im = obs.psf.image.copy()
            im *= 1.0/im.sum()/len(obs_list)
            psf_gsimage = galsim.Image(im,wcs=obs.psf.jacobian.get_galsim_wcs())
            psf_ii = galsim.InterpolatedImage(psf_gsimage,x_interpolant='lanczos15')

            model = galsim.Convolve(model_,psf_ii)
            gal_stamp = galsim.Image(np.shape(obs.image)[0],np.shape(obs.image)[1], wcs=obs.jacobian.get_galsim_wcs())

            model.drawImage(image=gal_stamp)
            if i==0:
                image = gal_stamp.array*obs.weight
            else:
                image += gal_stamp.array*obs.weight

        return image.sum()

    def measure_shape_mof(self,obs_list,metacal_pars,T,flux=1000.0,fracdev=None,use_e=None,model='exp'):
        # model in exp, bdf
        # add metacal_pars after obs_list in the argument for bootstrap method. 

        pix_range = old_div(galsim.wfirst.pixel_scale,10.)
        e_range = 0.1
        fdev = 1.
        def pixe_guess(n):
            return 2.*n*np.random.random() - n

        # possible models are 'exp','dev','bdf' galsim.wfirst.pixel_scale
        cp = ngmix.priors.CenPrior(0.0, 0.0, galsim.wfirst.pixel_scale, galsim.wfirst.pixel_scale)
        gp = ngmix.priors.GPriorBA(0.3)
        hlrp = ngmix.priors.FlatPrior(1.0e-4, 1.0e2)
        fracdevp = ngmix.priors.Normal(0.5, 0.1, bounds=[0., 1.])
        fluxp = ngmix.priors.FlatPrior(0, 1.0e5) # not sure what lower bound should be in general

        # center1 + center2 + shape + hlr + fracdev + fluxes for each object
        # guess = np.array([pixe_guess(pix_range),pixe_guess(pix_range),pixe_guess(e_range),pixe_guess(e_range),T,0.5+pixe_guess(fdev),100.])
        if model=='bdf':
            if fracdev is None:
                fracdev = pixe_guess(fdev)
            if use_e is None:
                e1 = pixe_guess(e_range)
                e2 = pixe_guess(e_range)
            else:
                e1 = use_e[0]
                e2 = use_e[1]
            prior = joint_prior.PriorBDFSep(cp, gp, hlrp, fracdevp, fluxp)
            guess = np.array([pixe_guess(pix_range),pixe_guess(pix_range),e1,e2,T,fracdev,flux])
        elif model=='exp':
            prior = joint_prior.PriorSimpleSep(cp, gp, hlrp, fluxp)
            guess = np.array([pixe_guess(pix_range),pixe_guess(pix_range),pixe_guess(e_range),pixe_guess(e_range),T,500.])
        elif model=='gauss':
            prior = joint_prior.PriorSimpleSep(cp, gp, hlrp, fluxp)
            guess = np.array([pixe_guess(pix_range),pixe_guess(pix_range),pixe_guess(e_range),pixe_guess(e_range),T,500.])

            boot = ngmix.bootstrap.MaxMetacalBootstrapper(obs_list)
            psf_model = "gauss"
            gal_model = "gauss"

            lm_pars={'maxfev':2000, 'xtol':5.0e-5, 'ftol':5.0e-5}
            max_pars={'method': 'lm', 'lm_pars':lm_pars}
 
            Tguess=T**2/(2*np.log(2))
            ntry=2
            boot.fit_metacal(psf_model, gal_model, max_pars, Tguess, prior=prior, ntry=ntry, metacal_pars=metacal_pars) 
            res_ = boot.get_metacal_result()

            return res_
        else:
            raise ParamError('Bad model choice.')

        if not self.params['avg_fit']:
            multi_obs_list=MultiBandObsList()
            multi_obs_list.append(obs_list)
 
            fitter = mof.GSMOF([multi_obs_list], model, prior)
            # center1 + center2 + shape + hlr + fracdev + fluxes for each object
            # guess = np.array([pixe_guess(pix_range),pixe_guess(pix_range),pixe_guess(e_range),pixe_guess(e_range),T,0.5+pixe_guess(fdev),100.])
            fitter.go(guess)

            res_ = fitter.get_object_result(0)
            res_full_  = fitter.get_result()
            if model=='exp':
                res_['flux'] = res_['pars'][5]
            elif model=='gauss':
                res_['flux'] = res_['pars'][5]
            else:
                res_['flux'] = res_['pars'][6]

            res_['s2n_r'] = self.get_snr(obs_list,res_,res_full_)

            return res_,res_full_

        else:

            out = []
            out_obj = []
            for i in range(len(obs_list)):
                multi_obs_list = MultiBandObsList()
                tmp_obs_list = ObsList()
                tmp_obs_list.append(obs_list[i])
                multi_obs_list.append(tmp_obs_list)

                fitter = mof.KGSMOF([multi_obs_list], 'bdf', prior)
                # center1 + center2 + shape + hlr + fracdev + fluxes for each object
                # guess = np.array([pixe_guess(pix_range),pixe_guess(pix_range),pixe_guess(e_range),pixe_guess(e_range),T,0.5+pixe_guess(fdev),100.])
                guess = np.array([pixe_guess(pix_range),pixe_guess(pix_range),pixe_guess(e_range),pixe_guess(e_range),T,0.5+pixe_guess(fdev),100.])
                fitter.go(guess)

                out_obj.append(fitter.get_object_result(0))
                out.append(fitter.get_result())

            return out_obj,out

    """
    def measure_shape_gmix(self,obs_list,T,flux=1000.0,fracdev=None,use_e=None,model='exp'):
        # model in exp, bdf

        pix_range = old_div(galsim.wfirst.pixel_scale,10.)
        e_range = 0.1
        fdev = 1.
        def pixe_guess(n):
            return 2.*n*np.random.random() - n

        # possible models are 'exp','dev','bdf' galsim.wfirst.pixel_scale
        cp = ngmix.priors.CenPrior(0.0, 0.0, galsim.wfirst.pixel_scale, galsim.wfirst.pixel_scale)
        gp = ngmix.priors.GPriorBA(0.3)
        hlrp = ngmix.priors.FlatPrior(1.0e-4, 1.0e2)
        fracdevp = ngmix.priors.Normal(0.5, 0.1, bounds=[0., 1.])
        fluxp = ngmix.priors.FlatPrior(0, 1.0e5) # not sure what lower bound should be in general

        # center1 + center2 + shape + hlr + fracdev + fluxes for each object
        # guess = np.array([pixe_guess(pix_range),pixe_guess(pix_range),pixe_guess(e_range),pixe_guess(e_range),T,0.5+pixe_guess(fdev),100.])
        if model=='bdf':
            if fracdev is None:
                fracdev = pixe_guess(fdev)
            if use_e is None:
                e1 = pixe_guess(e_range)
                e2 = pixe_guess(e_range)
            else:
                e1 = use_e[0]
                e2 = use_e[1]
            prior = joint_prior.PriorBDFSep(cp, gp, hlrp, fracdevp, fluxp)
            guess = np.array([pixe_guess(pix_range),pixe_guess(pix_range),e1,e2,T,fracdev,flux])
        elif model=='exp':
            prior = joint_prior.PriorSimpleSep(cp, gp, hlrp, fluxp)
            guess = np.array([pixe_guess(pix_range),pixe_guess(pix_range),pixe_guess(e_range),pixe_guess(e_range),T,500.])
        else:
            raise ParamError('Bad model choice.')

            multi_obs_list=MultiBandObsList()
            multi_obs_list.append(obs_list)
 
            fitter = mof.GSMOF([multi_obs_list], model, prior)
            # center1 + center2 + shape + hlr + fracdev + fluxes for each object
            # guess = np.array([pixe_guess(pix_range),pixe_guess(pix_range),pixe_guess(e_range),pixe_guess(e_range),T,0.5+pixe_guess(fdev),100.])
            fitter.go(guess)

            res_ = fitter.get_object_result(0)
            res_full_  = fitter.get_result()
            if model=='exp':
                res_['flux'] = res_['pars'][5]
            else:
                res_['flux'] = res_['pars'][6]

            res_['s2n_r'] = self.get_snr(obs_list,res_,res_full_)

            return res_,res_full_
    """

    def measure_shape_ngmix(self,obs_list,T,flux=1000.0,model='exp'):

        
        pix_range = old_div(galsim.wfirst.pixel_scale,10.)
        e_range = 0.1
        fdev = 1.
        def pixe_guess(n):
            return 2.*n*np.random.random() - n

        # possible models are 'exp','dev','bdf' galsim.wfirst.pixel_scale
        cp = ngmix.priors.CenPrior(0.0, 0.0, galsim.wfirst.pixel_scale, galsim.wfirst.pixel_scale)
        gp = ngmix.priors.GPriorBA(0.3)
        hlrp = ngmix.priors.FlatPrior(1.0e-4, 1.0e2)
        fracdevp = ngmix.priors.TruncatedGaussian(0.5, 0.5, -0.5, 1.5)
        fluxp = ngmix.priors.FlatPrior(0, 1.0e5) # not sure what lower bound should be in general

        prior = joint_prior.PriorBDFSep(cp, gp, hlrp, fracdevp, fluxp)
        # center1 + center2 + shape + hlr + fracdev + fluxes for each object
        # guess = np.array([pixe_guess(pix_range),pixe_guess(pix_range),pixe_guess(e_range),pixe_guess(e_range),T,0.5+pixe_guess(fdev),100.])
        guess = np.array([pixe_guess(pix_range),pixe_guess(pix_range),pixe_guess(e_range),pixe_guess(e_range),T,pixe_guess(fdev),300.])

        if not self.params['avg_fit']:

            guesser           = R50FluxGuesser(T,flux)
            ntry              = 5
            runner            = GalsimRunner(obs_list,model,guesser=guesser)
            runner.go(ntry=ntry)
            fitter            = runner.get_fitter()

            res_ = fitter.get_result()
            if model=='exp':
                res_['flux'] = res_['pars'][5]
            else:
                res_['flux'] = res_['pars'][6]

            print(res_, res_)
            return res_,res_

        else:

            out = []
            out_obj = []
            for i in range(len(obs_list)):

                tmp_obs_list = ObsList()
                tmp_obs_list.append(obs_list[i])
                guesser           = R50FluxGuesser(T,flux)
                ntry              = 5
                runner            = GalsimRunner(tmp_obs_list,model,guesser=guesser)
                runner.go(ntry=ntry)
                fitter            = runner.get_fitter()
                out.append(fitter.get_result())
                out_obj.append(fitter.get_result())

            print(out_obj, out)
            return out_obj,out
        

    def make_jacobian(self,dudx,dudy,dvdx,dvdy,x,y):
        j = galsim.JacobianWCS(dudx, dudy, dvdx, dvdy)
        return j.withOrigin(galsim.PositionD(x,y))

    def measure_psf_shape(self,obs_list,T_guess=0.16):
        # doesn't work

        def make_ngmix_prior(T, pixel_scale):

            # centroid is 1 pixel gaussian in each direction
            cen_prior=priors.CenPrior(0.0, 0.0, pixel_scale, pixel_scale)

            # g is Bernstein & Armstrong prior with sigma = 0.1
            gprior=priors.GPriorBA(0.1)

            # T is log normal with width 0.2
            Tprior=priors.LogNormal(T, 0.05)

            # flux is the only uninformative prior
            Fprior=priors.FlatPrior(-10.0, 1e3)

            prior=joint_prior.PriorSimpleSep(cen_prior, gprior, Tprior, Fprior)
            return prior

        T_guess = (old_div(T_guess, 2.35482))**2 * 2.

        cnt = dx = dy = e1 = e2 = T = flux = 0
        for ipsf,psf in enumerate(obs_list):

            # try:

            obs = ngmix.Observation(image=psf.psf.image, jacobian=psf.psf.jacobian)

            lm_pars = {'maxfev':4000}
            wcs = self.make_jacobian(psf.psf.jacobian.dudcol,
                                    psf.psf.jacobian.dudrow,
                                    psf.psf.jacobian.dvdcol,
                                    psf.psf.jacobian.dvdrow,
                                    psf.psf.jacobian.col0,
                                    psf.psf.jacobian.row0)
            prior = make_ngmix_prior(T_guess, wcs.minLinearScale())
            runner=PSFRunner(obs, 'gauss', T_guess, lm_pars, prior=prior)
            runner.go(ntry=5)

            flag = runner.fitter.get_result()['flags']
            gmix = runner.fitter.get_gmix()

            # except Exception as e:
            #     print 'exception'
            #     cnt+=1
            #     continue

            if flag != 0:
                print('flag',flag)
                cnt+=1
                continue

            e1_, e2_, T_ = gmix.get_g1g2T()
            dx_, dy_ = gmix.get_cen()
            if (np.abs(e1_) > 0.5) or (np.abs(e2_) > 0.5) or (dx_**2 + dy_**2 > MAX_CENTROID_SHIFT**2):
                print('g,xy',e1_,e2_,dx_,dy_)
                cnt+=1
                continue

            flux_ = old_div(gmix.get_flux(), wcs.pixelArea())

            dx   += dx_
            dy   += dy_
            e1   += e1_
            e2   += e2_
            T    += T_
            flux += flux_

        if cnt == len(obs_list):
            return None

        return cnt, old_div(dx,(len(obs_list)-cnt)), old_div(dy,(len(obs_list)-cnt)), old_div(e1,(len(obs_list)-cnt)), old_div(e2,(len(obs_list)-cnt)), old_div(T,(len(obs_list)-cnt)), old_div(flux,(len(obs_list)-cnt))

    def measure_psf_shape_moments(self,obs_list):

        def make_psf_image(self,obs):

            wcs = self.make_jacobian(obs.jacobian.dudcol,
                                    obs.jacobian.dudrow,
                                    obs.jacobian.dvdcol,
                                    obs.jacobian.dvdrow,
                                    obs.jacobian.col0,
                                    obs.jacobian.row0)

            return galsim.Image(obs.image, xmin=1, ymin=1, wcs=wcs)

        out = np.zeros(len(obs_list),dtype=[('e1','f4')]+[('e2','f4')]+[('T','f4')]+[('dx','f4')]+[('dy','f4')]+[('flag','i2')])
        for iobs,obs in enumerate(obs_list):

            M = e1 = e2= 0
            im = make_psf_image(self,obs)

            try:
                shape_data = im.FindAdaptiveMom(weight=None, strict=False)
            except:
                out['flag'][iobs] |= BAD_MEASUREMENT
                continue

            if shape_data.moments_status != 0:
                out['flag'][iobs] |= BAD_MEASUREMENT
                continue

            out['dx'][iobs] = shape_data.moments_centroid.x - im.true_center.x
            out['dy'][iobs] = shape_data.moments_centroid.y - im.true_center.y
            if out['dx'][iobs]**2 + out['dy'][iobs]**2 > MAX_CENTROID_SHIFT**2:
                out['flag'][iobs] |= CENTROID_SHIFT
                continue

            # Account for the image wcs
            if im.wcs.isPixelScale():
                out['e1'][iobs] = shape_data.observed_shape.g1
                out['e2'][iobs] = shape_data.observed_shape.g2
                out['T'][iobs]  = 2 * shape_data.moments_sigma**2 * im.scale**2
            else:
                e1    = shape_data.observed_shape.e1
                e2    = shape_data.observed_shape.e2
                s     = shape_data.moments_sigma
                jac   = im.wcs.jacobian(im.true_center)
                M     = np.matrix( [[ 1 + e1, e2 ], [ e2, 1 - e1 ]] ) * s*s
                J     = jac.getMatrix()
                M     = J * M * J.T
                scale = np.sqrt(M/2./s/s)
                e1    = old_div((M[0,0] - M[1,1]), (M[0,0] + M[1,1]))
                e2    = old_div((2.*M[0,1]), (M[0,0] + M[1,1]))
                shear = galsim.Shear(e1=e1, e2=e2)
                out['T'][iobs]  = M[0,0] + M[1,1]
                out['e1'][iobs] = shear.g1
                out['e2'][iobs] = shear.g2

        return out

    def get_coadd_shape(self):


        def get_flux(obs_list):
            flux = 0.
            for obs in obs_list:
                flux += obs.image.sum()
            flux /= len(obs_list)
            if flux<0:
                flux = 10.
            return flux

        #tmp
        # self.psf_model = []
        # for i in range(1,19):
        #     self.pointing.sca = i
        #     self.pointing.get_psf()
        #     self.psf_model.append(self.pointing.PSF)
        #tmp

        print('mpi check 2',self.rank,self.size)

        filename = get_filename(self.params['out_path'],
                                'truth',
                                self.params['output_truth'],
                                name2='truth_gal',
                                overwrite=False)
        truth = fio.FITS(filename)[-1]
        cwd2=os.getcwd()
        print("working direcotry in get_coadd shape is ", cwd2)
        m  = meds.MEDS(self.local_meds)
        m2 = fio.FITS(self.local_meds_psf)
        if self.shape_iter is not None:
            indices = np.array_split(np.arange(len(m['number'][:])),self.shape_cnt)[self.shape_iter]
        else:
            indices = np.arange(len(m['number'][:]))

        print('rank in coadd_shape', self.rank)
        coadd = {}
        #res   = np.zeros(len(m['number'][:]),dtype=[('ind',int), ('ra',float), ('dec',float), ('px',float), ('py',float), ('flux',float), ('snr',float), ('e1',float), ('e2',float), ('int_e1',float), ('int_e2',float), ('hlr',float), ('psf_e1',float), ('psf_e2',float), ('psf_T',float), ('psf_nexp_used',int), ('stamp',int), ('g1',float), ('g2',float), ('rot',float), ('size',float), ('redshift',float), ('mag_'+self.pointing.filter,float), ('pind',int), ('bulge_flux',float), ('disk_flux',float), ('flags',int), ('coadd_flags',int), ('nexp_used',int), ('nexp_tot',int), ('cov_11',float), ('cov_12',float), ('cov_21',float), ('cov_22',float),])#, ('coadd_px',float), ('coadd_py',float), ('coadd_flux',float), ('coadd_snr',float), ('coadd_e1',float), ('coadd_e2',float), ('coadd_hlr',float),('coadd_psf_e1',float), ('coadd_psf_e2',float), ('coadd_psf_T',float)]) 
        res = np.zeros(len(m['number'][:]),dtype=[('ind',int), ('ra',float), ('dec',float), ('px',float), ('py',float), ('flux',float), ('snr',float), ('e1',float), ('e2',float), ('int_e1',float), ('int_e2',float), ('hlr',float), ('psf_e1',float), ('psf_e2',float), ('psf_T',float), ('psf_nexp_used',int), ('stamp',int), ('g1',float), ('g2',float), ('rot',float), ('size',float), ('redshift',float), ('mag_'+self.pointing.filter,float), ('pind',int), ('bulge_flux',float), ('disk_flux',float), ('flags',int), ('coadd_flags',int), ('nexp_used',int), ('nexp_tot',int), ('cov_11',float), ('cov_12',float), ('cov_21',float), ('cov_22',float),])#, ('coadd_px',float), ('coadd_py',float), ('coadd_flux',float), ('coadd_snr',float), ('coadd_e1',float), ('coadd_e2',float), ('coadd_hlr',float),('coadd_psf_e1',float), ('coadd_psf_e2',float), ('coadd_psf_T',float)])

        metacal_pars={'types': ['noshear', '1p', '1m', '2p', '2m'], 'psf': 'gauss'}
        metacal_keys=['noshear', '1p', '1m', '2p', '2m']
      
        t0 = time.time()
        
        res_noshear=np.zeros(len(m['number'][:]),dtype=[('ind',int), ('ra',float), ('dec',float), ('px',float), ('py',float), ('flux',float), ('snr',float), ('e1',float), ('e2',float), ('int_e1',float), ('int_e2',float), ('hlr',float), ('psf_e1',float), ('psf_e2',float), ('psf_T',float), ('psf_nexp_used',int), ('stamp',int), ('g1',float), ('g2',float), ('rot',float), ('size',float), ('redshift',float), ('mag_'+self.pointing.filter,float), ('pind',int), ('bulge_flux',float), ('disk_flux',float), ('flags',int), ('coadd_flags',int), ('nexp_used',int), ('nexp_tot',int), ('cov_11',float), ('cov_12',float), ('cov_21',float), ('cov_22',float),])
        res_1p=np.zeros(len(m['number'][:]),dtype=[('ind',int), ('ra',float), ('dec',float), ('px',float), ('py',float), ('flux',float), ('snr',float), ('e1',float), ('e2',float), ('int_e1',float), ('int_e2',float), ('hlr',float), ('psf_e1',float), ('psf_e2',float), ('psf_T',float), ('psf_nexp_used',int), ('stamp',int), ('g1',float), ('g2',float), ('rot',float), ('size',float), ('redshift',float), ('mag_'+self.pointing.filter,float), ('pind',int), ('bulge_flux',float), ('disk_flux',float), ('flags',int), ('coadd_flags',int), ('nexp_used',int), ('nexp_tot',int), ('cov_11',float), ('cov_12',float), ('cov_21',float), ('cov_22',float),])
        res_1m=np.zeros(len(m['number'][:]),dtype=[('ind',int), ('ra',float), ('dec',float), ('px',float), ('py',float), ('flux',float), ('snr',float), ('e1',float), ('e2',float), ('int_e1',float), ('int_e2',float), ('hlr',float), ('psf_e1',float), ('psf_e2',float), ('psf_T',float), ('psf_nexp_used',int), ('stamp',int), ('g1',float), ('g2',float), ('rot',float), ('size',float), ('redshift',float), ('mag_'+self.pointing.filter,float), ('pind',int), ('bulge_flux',float), ('disk_flux',float), ('flags',int), ('coadd_flags',int), ('nexp_used',int), ('nexp_tot',int), ('cov_11',float), ('cov_12',float), ('cov_21',float), ('cov_22',float),])
        res_2p=np.zeros(len(m['number'][:]),dtype=[('ind',int), ('ra',float), ('dec',float), ('px',float), ('py',float), ('flux',float), ('snr',float), ('e1',float), ('e2',float), ('int_e1',float), ('int_e2',float), ('hlr',float), ('psf_e1',float), ('psf_e2',float), ('psf_T',float), ('psf_nexp_used',int), ('stamp',int), ('g1',float), ('g2',float), ('rot',float), ('size',float), ('redshift',float), ('mag_'+self.pointing.filter,float), ('pind',int), ('bulge_flux',float), ('disk_flux',float), ('flags',int), ('coadd_flags',int), ('nexp_used',int), ('nexp_tot',int), ('cov_11',float), ('cov_12',float), ('cov_21',float), ('cov_22',float),])
        res_2m=np.zeros(len(m['number'][:]),dtype=[('ind',int), ('ra',float), ('dec',float), ('px',float), ('py',float), ('flux',float), ('snr',float), ('e1',float), ('e2',float), ('int_e1',float), ('int_e2',float), ('hlr',float), ('psf_e1',float), ('psf_e2',float), ('psf_T',float), ('psf_nexp_used',int), ('stamp',int), ('g1',float), ('g2',float), ('rot',float), ('size',float), ('redshift',float), ('mag_'+self.pointing.filter,float), ('pind',int), ('bulge_flux',float), ('disk_flux',float), ('flags',int), ('coadd_flags',int), ('nexp_used',int), ('nexp_tot',int), ('cov_11',float), ('cov_12',float), ('cov_21',float), ('cov_22',float),])
        res_tot=[res_noshear, res_1p, res_1m, res_2p, res_2m]

        for i,ii in enumerate(indices):
            print(i, len(indices))
            if i%self.size!=self.rank:
                continue
            if i%100==0:
                print('made it to object',i)
            try_save = False

            ind = m['number'][ii]
            t   = truth[ind]

            obs_list,psf_list,included,w = self.get_exp_list(m,ii,m2=m2,size=t['size'])
            if len(included)==0:
                continue
            # coadd[i]            = psc.Coadder(obs_list).coadd_obs
            # coadd[i].set_meta({'offset_pixels':None,'file_id':None})
            #if self.params['shape_code']=='mof':
            #    res_,res_full_      = self.measure_shape_mof(obs_list,t['size'],flux=get_flux(obs_list),fracdev=t['bflux'],use_e=[t['int_e1'],t['int_e2']],model=self.params['ngmix_model'])
            if self.params['shape_code']=='mof':
                res_ = self.measure_shape_mof(obs_list,metacal_pars,t['size'],flux=get_flux(obs_list),fracdev=t['bflux'],use_e=[t['int_e1'],t['int_e2']],model=self.params['ngmix_model'])
            elif self.params['shape_code']=='ngmix':
                res_,res_full_      = self.measure_shape_ngmix(obs_list,t['size'],model=self.params['ngmix_model'])
            else:
                raise ParamError('unknown shape code request')
            #if res_full_['flags'] !=0:
            #    print('failed',i,ii,get_flux(obs_list))
            #if res_['flags'] !=0:
            #    print('failed',i,ii,get_flux(obs_list))

            wcs = self.make_jacobian(obs_list[0].jacobian.dudcol,
                                    obs_list[0].jacobian.dudrow,
                                    obs_list[0].jacobian.dvdcol,
                                    obs_list[0].jacobian.dvdrow,
                                    obs_list[0].jacobian.col0,
                                    obs_list[0].jacobian.row0)

            iteration=0
            for key in metacal_keys:
                res_tot[iteration]['ind'][i]                       = ind
                res_tot[iteration]['ra'][i]                        = t['ra']
                res_tot[iteration]['dec'][i]                       = t['dec']
                res_tot[iteration]['nexp_tot'][i]                  = m['ncutout'][ii]-1
                res_tot[iteration]['stamp'][i]                     = m['box_size'][ii]
                res_tot[iteration]['g1'][i]                        = t['g1']
                res_tot[iteration]['g2'][i]                        = t['g2']
                res_tot[iteration]['int_e1'][i]                    = t['int_e1']
                res_tot[iteration]['int_e2'][i]                    = t['int_e2']
                res_tot[iteration]['rot'][i]                       = t['rot']
                res_tot[iteration]['size'][i]                      = t['size']
                res_tot[iteration]['redshift'][i]                  = t['z']
                res_tot[iteration]['mag_'+self.pointing.filter][i] = t[self.pointing.filter]
                res_tot[iteration]['pind'][i]                      = t['pind']
                res_tot[iteration]['bulge_flux'][i]                = t['bflux']
                res_tot[iteration]['disk_flux'][i]                 = t['dflux']

                if not self.params['avg_fit']:
                    res_tot[iteration]['nexp_used'][i]                 = len(included)
                    res_tot[iteration]['flags'][i]                     = res_[key]['flags']
                    if res_[key]['flags']==0:
                        res_tot[iteration]['px'][i]                        = res_[key]['pars'][0]
                        res_tot[iteration]['py'][i]                        = res_[key]['pars'][1]
                        res_tot[iteration]['flux'][i]                      = res_[key]['flux']
                        res_tot[iteration]['snr'][i]                       = res_[key]['s2n_r']
                        res_tot[iteration]['e1'][i]                        = res_[key]['pars'][2]
                        res_tot[iteration]['e2'][i]                        = res_[key]['pars'][3]
                        res_tot[iteration]['cov_11'][i]                    = res_[key]['pars_cov'][2,2]
                        res_tot[iteration]['cov_22'][i]                    = res_[key]['pars_cov'][3,3]
                        res_tot[iteration]['cov_12'][i]                    = res_[key]['pars_cov'][2,3]
                        res_tot[iteration]['cov_21'][i]                    = res_[key]['pars_cov'][3,2]
                        res_tot[iteration]['hlr'][i]                       = res_[key]['pars'][4]
                    else:
                        try_save = False
                
                else:
                    mask = []
                    for flag in res_full_:
                        if flag['flags']==0:
                            mask.append(True)
                        else:
                            mask.append(False)
                    mask = np.array(mask)
                    res['nexp_used'][i]                 = np.sum(mask)
                    div = 0
                    if np.sum(mask)==0:
                        res['flags'][i] = 999
                    else:
                        for j in range(len(mask)):
                            if mask[j]:
                                print(i,j,res_[j]['pars'][0],res_[j]['pars'][1])
                                div                                 += w[j]
                                res['px'][i]                        += res_[j]['pars'][0]
                                res['py'][i]                        += res_[j]['pars'][1]
                                res['flux'][i]                      += res_[j]['flux'] * w[j]
                                if self.params['shape_code']=='mof':
                                    res['snr'][i]                       = res_[j]['s2n'] * w[j]
                                elif self.params['shape_code']=='ngmix':
                                    res['snr'][i]                       = res_[j]['s2n_r'] * w[j]
                                res['e1'][i]                        += res_[j]['pars'][2] * w[j]
                                res['e2'][i]                        += res_[j]['pars'][3] * w[j]
                                res['hlr'][i]                       += res_[j]['pars'][4] * w[j]
                        res['px'][i]                        /= div
                        res['py'][i]                        /= div
                        res['flux'][i]                      /= div
                        res['snr'][i]                       /= div
                        res['e1'][i]                        /= div
                        res['e2'][i]                        /= div
                        res['hlr'][i]                       /= div
                
                if try_save:
                    mosaic = np.hstack((obs_list[i].image for i in range(len(obs_list))))
                    psf_mosaic = np.hstack((obs_list[i].psf.image for i in range(len(obs_list))))
                    mosaic = np.vstack((mosaic,np.hstack((obs_list[i].weight for i in range(len(obs_list))))))
                    plt.imshow(mosaic)
                    plt.tight_layout()
                    plt.savefig('/users/PCON0003/cond0083/tmp_'+str(i)+'.png', bbox_inches='tight')#, dpi=400)
                    plt.close()
                    plt.imshow(psf_mosaic)
                    plt.tight_layout()
                    plt.savefig('/users/PCON0003/cond0083/tmp_psf_'+str(i)+'.png', bbox_inches='tight')#, dpi=400)
                    plt.close()

                iteration+=1
            print("if shape measurement is right, ", res_['1p']['pars'][2], res_['1m']['pars'][2])
            print("assignment value is right? ", res_tot[1]['e1'][i], res_tot[2]['e1'][i])
        print(time.time()-t0)
        # end of metacal key loop. 
        
        m.close()

        print('done measuring',self.rank)

        self.comm.Barrier()
        print('after first barrier')

        #for k in range(len(res_tot[0]['ind'])):
        #    print(res_tot[0]['ind'][k], res_tot[1]['ind'][k], res_tot[2]['ind'][k])

        for j in range(5):
            if self.rank==0:
                for i in range(1,self.size):
                    print('getting',i)
                    tmp_res   = self.comm.recv(source=i)
                    mask      = tmp_res['size']!=0
                    res_tot[j][mask] = tmp_res[mask]
                    # coadd.update(self.comm.recv(source=i))

                print('before barrier',self.rank)
                self.comm.Barrier()
                # print coadd.keys()
                res = res_tot[j][np.argsort(res_tot[j]['ind'])]
                res['ra'] = np.degrees(res['ra'])
                res['dec'] = np.degrees(res['dec'])
                if self.shape_iter is None:
                    ilabel = 0
                else:
                    ilabel = self.shape_iter
                filename = get_filename(self.params['out_path'],
                                    'ngmix',
                                    self.params['output_meds'],
                                    var=self.pointing.filter+'_'+str(self.pix)+'_'+str(ilabel)+'_metacal_'+str(metacal_keys[j]),
                                    ftype='fits',
                                    overwrite=True)
                fio.write(filename,res)
                #tmp
                # if os.path.exists(self.local_meds):
                #     os.remove(self.local_meds)
                #tmp


                # m        = fio.FITS(self.local_meds,'rw')
                # object_data = m['object_data'].read()

                # for i in coadd:
                #     self.dump_meds_wcs_info(object_data,
                #                             i,
                #                             0,
                #                             9999,
                #                             9999,
                #                             9999,
                #                             9999,
                #                             9999,
                #                             9999,
                #                             coadd[i].jacobian.dudcol,
                #                             coadd[i].jacobian.dudrow,
                #                             coadd[i].jacobian.dvdcol,
                #                             coadd[i].jacobian.dvdrow,
                #                             coadd[i].jacobian.col0,
                #                             coadd[i].jacobian.row0)

                #     self.dump_meds_pix_info(m,
                #                             object_data,
                #                             i,
                #                             0,
                #                             coadd[i].image.flatten(),
                #                             coadd[i].weight.flatten(),
                #                             coadd[i].psf.image.flatten())

                # m['object_data'].write(object_data)
                # m.close()

            else:

                self.comm.send(res, dest=0)
                res = None
                # self.comm.send(coadd, dest=0)
                # coadd = None
                print('before barrier',self.rank)
                self.comm.Barrier()
        """
        # checking time
        t0 = time.time()
        metacal_keys = ['noshear', '1p', '1m', '2p', '2m']
        for key in metacal_keys:
            res   = np.zeros(len(m['number'][:]),dtype=[('ind',int), ('ra',float), ('dec',float), ('px',float), ('py',float), ('flux',float), ('snr',float), ('e1',float), ('e2',float), ('int_e1',float), ('int_e2',float), ('hlr',float), ('psf_e1',float), ('psf_e2',float), ('psf_T',float), ('psf_nexp_used',int), ('stamp',int), ('g1',float), ('g2',float), ('rot',float), ('size',float), ('redshift',float), ('mag_'+self.pointing.filter,float), ('pind',int), ('bulge_flux',float), ('disk_flux',float), ('flags',int), ('coadd_flags',int), ('nexp_used',int), ('nexp_tot',int), ('cov_11',float), ('cov_12',float), ('cov_21',float), ('cov_22',float),])#, ('coadd_px',float), ('coadd_py',float), ('coadd_flux',float), ('coadd_snr',float), ('coadd_e1',float), ('coadd_e2',float), ('coadd_hlr',float),('coadd_psf_e1',float), ('coadd_psf_e2',float), ('coadd_psf_T',float)]) 
            for i,ii in enumerate(indices):
                if i%self.size!=self.rank:
                    continue
                if i%100==0:
                    print('made it to object',i)
                try_save = False

                ind = m['number'][ii]
                t   = truth[ind]

                res['ind'][i]                       = ind
                res['ra'][i]                        = t['ra']
                res['dec'][i]                       = t['dec']
                res['nexp_tot'][i]                  = m['ncutout'][ii]-1
                res['stamp'][i]                     = m['box_size'][ii]
                res['g1'][i]                        = t['g1']
                res['g2'][i]                        = t['g2']
                res['int_e1'][i]                    = t['int_e1']
                res['int_e2'][i]                    = t['int_e2']
                res['rot'][i]                       = t['rot']
                res['size'][i]                      = t['size']
                res['redshift'][i]                  = t['z']
                res['mag_'+self.pointing.filter][i] = t[self.pointing.filter]
                res['pind'][i]                      = t['pind']
                res['bulge_flux'][i]                = t['bflux']
                res['disk_flux'][i]                 = t['dflux']

                obs_list,psf_list,included,w = self.get_exp_list(m,ii,m2=m2,size=t['size'])
                if len(included)==0:
                    continue
                # coadd[i]            = psc.Coadder(obs_list).coadd_obs
                # coadd[i].set_meta({'offset_pixels':None,'file_id':None})

                out = self.measure_psf_shape_moments(psf_list)
                mask = out['flag']==0
                out = out[mask]
                w = w[mask]
                res['psf_e1'][i]        = np.average(out['e1'],weights=w)
                res['psf_e2'][i]        = np.average(out['e2'],weights=w)
                res['psf_T'][i]         = np.average(out['T'],weights=w)
                if len(out)<len(obs_list):
                    print('----------- bad psf measurement in ',i)
                res['psf_nexp_used'][i] = len(out)

                if self.params['shape_code']=='mof':
                    # added
                    obsdict = ngmix.metacal.get_all_metacal(obs_list, psf='gauss')
                    #results_metacal = {}
                    mobs = obsdict[key]
                    res_, res_full_ = self.measure_shape_mof(mobs,t['size'],flux=get_flux(obs_list),fracdev=t['bflux'],use_e=[t['int_e1'],t['int_e2']],model=self.params['ngmix_model'])
                    #results_metacal[key] = res_
                #save_obj(results_metacal, 'metacal_dict_full')
            #print('metacal results', results_metacal)
            #res_,res_full_ = res_metacal,res_full_metacal_
            #res_,res_full_      = self.measure_shape_mof(obs_list,t['size'],flux=get_flux(obs_list),fracdev=t['bflux'],use_e=[t['int_e1'],t['int_e2']],model=self.params['ngmix_model'])
        ### under this wherever we see res_, we put for loop that loops in metacal keys. res_ -> results_metacal[key]
        ### indented twice from here to psf shape measurement. obs_list -> mobs
                #elif self.params['shape_code']=='ngmix':
                #    res_,res_full_      = self.measure_shape_ngmix(mobs,t['size'],model=self.params['ngmix_model'])
                #else:
                #    raise ParamError('unknown shape code request')
                if res_full_['flags'] !=0:
                    print('failed',i,ii,get_flux(mobs))

                wcs = self.make_jacobian(mobs[0].jacobian.dudcol,
                                        mobs[0].jacobian.dudrow,
                                        mobs[0].jacobian.dvdcol,
                                        mobs[0].jacobian.dvdrow,
                                        mobs[0].jacobian.col0,
                                        mobs[0].jacobian.row0)

                if not self.params['avg_fit']:
                    res['nexp_used'][i]                 = len(included)
                    res['flags'][i]                     = res_full_['flags']
                    if res_full_['flags']==0:
                        res['px'][i]                        = res_['pars'][0]
                        res['py'][i]                        = res_['pars'][1]
                        res['flux'][i]                      = res_['flux']
                        res['snr'][i]                       = res_['s2n_r']
                        res['e1'][i]                        = res_['pars'][2]
                        res['e2'][i]                        = res_['pars'][3]
                        res['cov_11'][i]                    = res_['pars_cov'][2,2]
                        res['cov_22'][i]                    = res_['pars_cov'][3,3]
                        res['cov_12'][i]                    = res_['pars_cov'][2,3]
                        res['cov_21'][i]                    = res_['pars_cov'][3,2]
                        res['hlr'][i]                       = res_['pars'][4]
                    else:
                        try_save = False
                else:
                    mask = []
                    for flag in res_full_:
                        if flag['flags']==0:
                            mask.append(True)
                        else:
                            mask.append(False)
                    mask = np.array(mask)
                    res['nexp_used'][i]                 = np.sum(mask)
                    div = 0
                    if np.sum(mask)==0:
                        res['flags'][i] = 999
                    else:
                        for j in range(len(mask)):
                            if mask[j]:
                                print(i,j,res_[j]['pars'][0],res_[j]['pars'][1])
                                div                                 += w[j]
                                res['px'][i]                        += res_[j]['pars'][0]
                                res['py'][i]                        += res_[j]['pars'][1]
                                res['flux'][i]                      += res_[j]['flux'] * w[j]
                                if self.params['shape_code']=='mof':
                                    res['snr'][i]                       = res_[j]['s2n'] * w[j]
                                elif self.params['shape_code']=='ngmix':
                                    res['snr'][i]                       = res_[j]['s2n_r'] * w[j]
                                res['e1'][i]                        += res_[j]['pars'][2] * w[j]
                                res['e2'][i]                        += res_[j]['pars'][3] * w[j]
                                res['hlr'][i]                       += res_[j]['pars'][4] * w[j]
                        res['px'][i]                        /= div
                        res['py'][i]                        /= div
                        res['flux'][i]                      /= div
                        res['snr'][i]                       /= div
                        res['e1'][i]                        /= div
                        res['e2'][i]                        /= div
                        res['hlr'][i]                       /= div

                if try_save:
                    mosaic = np.hstack((mobs[i].image for i in range(len(mobs))))
                    psf_mosaic = np.hstack((mobs[i].psf.image for i in range(len(mobs))))
                    mosaic = np.vstack((mosaic,np.hstack((mobs[i].weight for i in range(len(mobs))))))
                    plt.imshow(mosaic)
                    plt.tight_layout()
                    plt.savefig('/users/PCON0003/cond0083/tmp_'+str(i)+'.png', bbox_inches='tight')#, dpi=400)
                    plt.close()
                    plt.imshow(psf_mosaic)
                    plt.tight_layout()
                    plt.savefig('/users/PCON0003/cond0083/tmp_psf_'+str(i)+'.png', bbox_inches='tight')#, dpi=400)
                    plt.close()

            # obs_list = ObsList()
            # obs_list.append(coadd[i])
            # res_,res_full_     = self.measure_shape(obs_list,t['size'],model=self.params['ngmix_model'])

            # res['coadd_flags'][i]                   = res_full_['flags']
            # if res_full_['flags']==0:
            #     res['coadd_px'][i]                  = res_['pars'][0]
            #     res['coadd_py'][i]                  = res_['pars'][1]
            #     res['coadd_flux'][i]                = res_['pars'][5] / wcs.pixelArea()
            #     res['coadd_snr'][i]                 = res_['s2n']
            #     res['coadd_e1'][i]                  = res_['pars'][2]
            #     res['coadd_e2'][i]                  = res_['pars'][3]
            #     res['coadd_hlr'][i]                 = res_['pars'][4]

            # out = self.measure_psf_shape_moments([coadd[i]])
            # if out['flag']==0:
            #     res['coadd_psf_e1'][i]        = out['e1']
            #     res['coadd_psf_e2'][i]        = out['e2']
            #     res['coadd_psf_T'][i]         = out['T']
            # else:
            #     res['coadd_psf_e1'][i]        = -9999
            #     res['coadd_psf_e2'][i]        = -9999
            #     res['coadd_psf_T'][i]         = -9999


            print('done measuring for '+str(key),self.rank)
            print(time.time()-t0)

            self.comm.Barrier()
            print('after first barrier')

            if self.rank==0:
                for i in range(1,self.size):
                    print('getting',i)
                    tmp_res   = self.comm.recv(source=i)
                    mask      = tmp_res['size']!=0
                    res[mask] = tmp_res[mask]
                    # coadd.update(self.comm.recv(source=i))

                print('before barrier',self.rank)
                self.comm.Barrier()
                # print coadd.keys()
                res = res[np.argsort(res['ind'])]
                res['ra'] = np.degrees(res['ra'])
                res['dec'] = np.degrees(res['dec'])
                if self.shape_iter is None:
                    ilabel = 0
                else:
                    ilabel = self.shape_iter
                
                filename = get_filename(self.params['out_path'],
                                    'ngmix',
                                    self.params['output_meds'],
                                    var=self.pointing.filter+'_'+str(self.pix)+'_'+str(ilabel)+'_metacal_'+str(key),
                                    ftype='fits',
                                    overwrite=True)
                fio.write(filename,res)

            else:
                self.comm.send(res, dest=0)
                res = None
                # self.comm.send(coadd, dest=0)
                # coadd = None
                print('before barrier',self.rank)
                self.comm.Barrier()
        m.close()
        #tmp
        # if os.path.exists(self.local_meds):
        #     os.remove(self.local_meds)
        #tmp


        # m        = fio.FITS(self.local_meds,'rw')
        # object_data = m['object_data'].read()

        # for i in coadd:
        #     self.dump_meds_wcs_info(object_data,
        #                             i,
        #                             0,
        #                             9999,
        #                             9999,
        #                             9999,
        #                             9999,
        #                             9999,
        #                             9999,
        #                             coadd[i].jacobian.dudcol,
        #                             coadd[i].jacobian.dudrow,
        #                             coadd[i].jacobian.dvdcol,
        #                             coadd[i].jacobian.dvdrow,
        #                             coadd[i].jacobian.col0,
        #                             coadd[i].jacobian.row0)

        #     self.dump_meds_pix_info(m,
        #                             object_data,
        #                             i,
        #                             0,
        #                             coadd[i].image.flatten(),
        #                             coadd[i].weight.flatten(),
        #                             coadd[i].psf.image.flatten())

        # m['object_data'].write(object_data)
        # m.close()
        """
        


    def cleanup(self):

        filenames = get_filenames(self.params['out_path'],
                                    'ngmix',
                                    self.params['output_meds'],
                                    var=self.pointing.filter,
                                    ftype='fits')
        filename = get_filename(self.params['out_path'],
                    'ngmix',
                    self.params['output_meds'],
                    var=self.pointing.filter+'_combined',
                    ftype='fits',
                    overwrite=True)

        length = 0
        for f_ in filenames:
            if length==0:
                tmp = fio.FITS(f_)[-1].read()
            length += fio.FITS(f_)[-1].read_header()['NAXIS2']


        l = 0
        out = np.zeros(length,dtype=tmp.dtype)
        for f_ in filenames:
            tmp = fio.FITS(f_)[-1].read()
            for name in tmp.dtype.names:
                out[name][l:l+len(tmp)] = tmp[name]
            l+=len(tmp)

        out = out[np.argsort(out['ind'])]

        fio.write(filename,out)


class wfirst_sim(object):
    """
    WFIRST image simulation.

    Input:
    param_file : File path for input yaml config file or yaml dict. Example located at: ./example.yaml.
    """

    def __init__(self, param_file):

        if isinstance(param_file, string_types):
            # Load parameter file
            self.params     = yaml.load(open(param_file))
            self.param_file = param_file
            # Do some parsing
            for key in list(self.params.keys()):
                if self.params[key]=='None':
                    self.params[key]=None
                if self.params[key]=='none':
                    self.params[key]=None
                if self.params[key]=='True':
                    self.params[key]=True
                if self.params[key]=='False':
                    self.params[key]=False
            if 'condor' not in self.params:
                self.params['condor']=False

        else:
            # Else use existing param dict
            self.params     = param_file

        # Set up some information on processes and MPI
        if self.params['mpi']:
            self.comm = MPI.COMM_WORLD
            self.rank = self.comm.Get_rank()
            self.size = self.comm.Get_size()
        else:
            self.comm = None
            self.rank = 0
            self.size = 1

        print('mpi',self.rank,self.size)

        # Set up logger. I don't really use this, but it could be used.
        logging.basicConfig(format="%(message)s", level=logging.INFO, stream=sys.stdout)
        self.logger = logging.getLogger('wfirst_sim')

        return

    def setup(self,filter_,dither,setup=False):
        """
        Set up initial objects. 

        Input:
        filter_ : A filter name. 'None' to determine by dither. 
        """

        if filter_!='None':
            # Filter be present in filter_dither_dict{} (exists in survey strategy file).
            if filter_ not in list(filter_dither_dict.keys()):
                raise ParamError('Supplied invalid filter: '+filter_)

        # This sets up a mostly-unspecified pointing object in this filter. We will later specify a dither and SCA to complete building the pointing information.
        if filter_=='None':
            self.pointing = pointing(self.params,self.logger,filter_=None,sca=None,dither=None,rank=self.rank)
        else:
            self.pointing = pointing(self.params,self.logger,filter_=filter_,sca=None,dither=None,rank=self.rank)

        if not setup:
            # This updates the dither
            self.pointing.update_dither(dither)

        self.gal_rng = galsim.UniformDeviate(self.params['random_seed'])
        # This checks whether a truth galaxy/star catalog exist. If it doesn't exist, it is created based on specifications in the yaml file. It then sets up links to the truth catalogs on disk.
        self.cats     = init_catalogs(self.params, self.pointing, self.gal_rng, self.rank, self.size, comm=self.comm, setup=setup)

        if setup:
            return False

        if len(self.cats.gal_ind)==0:
            print('skipping due to no objects near pointing')
            return True

        return False

    def get_sca_list(self):
        """
        Generate list of SCAs to simulate based on input parameter file.
        """

        if hasattr(self.params,'sca'):
            if self.params['sca'] is None:
                sca_list = np.arange(1,19)
            elif self.params['sca'] == 'None':
                sca_list = np.arange(1,19)
            elif hasattr(self.params['sca'],'__len__'):
                if type(self.params['sca'])==string_types:
                    raise ParamError('Provided SCA list is not numeric.')
                sca_list = self.params['sca']
            else:
                sca_list = [self.params['sca']]
        else: 
            sca_list = np.arange(1,19)

        return sca_list

    def get_inds(self):
        """
        Checks things are setup, cut out objects not near SCA, and distributes objects across procs.
        """

        # If something went wrong and there's no pointing defined, then crash. 
        if not hasattr(self,'pointing'):
            raise ParamError('Sim object has no pointing - need to run sim.setup() first.')
        if self.pointing.dither is None:
            raise ParamError('Sim pointing object has no dither assigned - need to run sim.pointing.update_dither() first.')

        mask_sca      = self.pointing.in_sca(self.cats.gals['ra'][:],self.cats.gals['dec'][:])
        mask_sca_star = self.pointing.in_sca(self.cats.stars['ra'][:],self.cats.stars['dec'][:])
        self.cats.add_mask(mask_sca,star_mask=mask_sca_star)

    def iterate_image(self):
        """
        This is the main simulation. It instantiates the draw_image object, then iterates over all galaxies and stars. The output is then accumulated from other processes (if mpi is enabled), and saved to disk.
        """
        # Build file name path for stampe dictionary pickle
        filename = get_filename(self.params['out_path'],
                                'stamps',
                                self.params['output_meds'],
                                var=self.pointing.filter+'_'+str(self.pointing.dither),
                                name2=str(self.pointing.sca)+'_'+str(self.rank),
                                ftype='cPickle',
                                overwrite=True)

        # Build indexing table for MEDS making later
        index_table = np.empty(5000,dtype=[('ind',int), ('sca',int), ('dither',int), ('x',float), ('y',float), ('ra',float), ('dec',float), ('mag',float), ('stamp',int)])
        index_table['ind']=-999
        i=0

        # Instantiate draw_image object. The input parameters, pointing object, modify_image object, truth catalog object, random number generator, logger, and galaxy & star indices are passed.
        # Instantiation defines some parameters, iterables, and image bounds, and creates an empty SCA image.
        self.draw_image = draw_image(self.params, self.pointing, self.modify_image, self.cats,  self.logger, rank=self.rank)

        # Objects to simulate
        # Open pickler
        with io.open(filename, 'wb') as f :
            pickler = pickle.Pickler(f)
            # gals = {}
            if self.cats.get_gal_length()!=0:#&(self.cats.get_star_length()==0):

                # Empty storage dictionary for postage stamp information
                tmp,tmp_ = self.cats.get_gal_list()
                print('Attempting to simulate '+str(len(tmp))+' galaxies for SCA '+str(self.pointing.sca)+' and dither '+str(self.pointing.dither)+'.')
                while True:
                    # Loop over all galaxies near pointing and attempt to simulate them.
                    self.draw_image.iterate_gal()
                    if self.draw_image.gal_done:
                        break
                    # Store postage stamp output in dictionary
                    g_ = self.draw_image.retrieve_stamp()
                    if g_ is not None:
                        # gals[self.draw_image.ind] = g_
                        pickler.dump(g_)
                        index_table['ind'][i]    = g_['ind']
                        index_table['x'][i]      = g_['x']
                        index_table['y'][i]      = g_['y']
                        index_table['ra'][i]     = g_['ra']
                        index_table['dec'][i]    = g_['dec']
                        index_table['mag'][i]    = g_['mag']
                        if g_ is not None:
                            index_table['stamp'][i]  = g_['stamp']
                        else:
                            index_table['stamp'][i]  = 0
                        index_table['sca'][i]    = self.pointing.sca
                        index_table['dither'][i] = self.pointing.dither
                        i+=1
                        g_.clear()

        tmp,tmp_ = self.cats.get_star_list()
        if len(tmp)!=0:
            print('Attempting to simulate '+str(len(tmp))+' stars for SCA '+str(self.pointing.sca)+' and dither '+str(self.pointing.dither)+'.')
            if self.rank>=self.params['starproc']:
                self.draw_image.rank=-1
            while True:
                # Loop over all stars near pointing and attempt to simulate them. Stars aren't saved in postage stamp form.
                self.draw_image.iterate_star()
                if self.draw_image.star_done:
                    break

        self.comm.Barrier()
        if self.rank == 0:
            os.system('gzip '+filename)
            # Build file name path for SCA image
            filename = get_filename(self.params['out_path'],
                                    'images',
                                    self.params['output_meds'],
                                    var=self.pointing.filter+'_'+str(self.pointing.dither),
                                    name2=str(self.pointing.sca)+'_5',
                                    ftype='fits.gz',
                                    overwrite=True)

        if self.comm is None:

            if (self.cats.get_gal_length()==0) and (len(tmp)==0):
                return

            # No mpi, so just finalize the drawing of the SCA image and write it to a fits file.
            print('Saving SCA image to '+filename)
            img = self.draw_image.finalize_sca()
            write_fits(filename,img)

        else:

            if (self.cats.get_gal_length()==0) and (len(tmp)==0):
                return

            # Send/receive all versions of SCA images across procs and sum them, then finalize and write to fits file.
            if self.rank == 0:

                for i in range(1,self.size):
                    self.draw_image.im = self.draw_image.im + self.comm.recv(source=i)
                print('Saving SCA image to '+filename)
                # self.draw_image.im.write(filename+'_raw.fits.gz')
                img = self.draw_image.finalize_sca()
                write_fits(filename,img)

            else:

                self.comm.send(self.draw_image.im, dest=0)

            # Send/receive all parts of postage stamp dictionary across procs and merge them.
            # if self.rank == 0:

            #     for i in range(1,self.size):
            #         gals.update( self.comm.recv(source=i) )

            #     # Build file name path for stampe dictionary pickle
            #     filename = get_filename(self.params['out_path'],
            #                             'stamps',
            #                             self.params['output_meds'],
            #                             var=self.pointing.filter+'_'+str(self.pointing.dither),
            #                             name2=str(self.pointing.sca),
            #                             ftype='cPickle',
            #                             overwrite=True)

            #     if gals!={}:
            #         # Save stamp dictionary pickle
            #         print('Saving stamp dict to '+filename)
            #         save_obj(gals, filename )

            # else:

            #     self.comm.send(gals, dest=0)

        if self.rank == 0:

            filename = get_filename(self.params['out_path'],
                                    'truth',
                                    self.params['output_meds'],
                                    var='index',
                                    name2=self.pointing.filter+'_'+str(self.pointing.dither)+'_'+str(self.pointing.sca),
                                    ftype='fits',
                                    overwrite=True)
            print('before index')
            index_table = index_table[index_table['ind']>-999]
            print('Saving index to '+filename)
            fio.write(filename,index_table)

    def check_file(self,sca,dither,filter_):
        self.pointing = pointing(self.params,self.logger,filter_=filter_,sca=None,dither=int(dither),rank=self.rank)
        print(sca,dither,filter_)
        f = get_filename(self.params['out_path'],
                                    'truth',
                                    self.params['output_meds'],
                                    var='index',
                                    name2=self.pointing.filter+'_'+str(dither)+'_'+str(sca),
                                    ftype='fits',
                                    overwrite=False)
        print(f)
        return os.path.exists(f)

def condor_cleanup(out_path):

    import tarfile

    tar = tarfile.open('output.tar', 'w:gz')
    tar.add(out_path, arcname='output.tar')
    tar.close()

def syntax_proc():

    print('Possible syntax for running: ')
    print('')
    print('To set up truth catalog (must be run before any other modes):')
    print('    python simulate.py <yaml settings file> <filter> setup')
    print('')
    print('To run in image simulation mode: ')
    print('    python simulate.py <yaml settings file> <filter> <dither id> [verify string]')
    print('')
    print('To set up index information for meds making mode (must be run before attempting meds making): ')
    print('    python simulate.py <yaml settings file> <filter> meds setup')
    print('')
    print('To create a meds file and run shape measurement on it: ')
    print('    python simulate.py <yaml settings file> <filter> meds <pixel id>')
    print('')
    print('To cleanup meds/shape run and concatenate output files: ')
    print('    python simulate.py <yaml settings file> <filter> meds cleanup')
    print('')
    print('')
    print('Value definitions: ')
    print('yaml settings file : A yaml file with settings for the simulation run.')
    print('filter : Filter name. Either one of the keys of filter_dither_dict or None. None will interpret the filter from the dither simulation file. A string filter name will override the appropriate filter from the dither simulation.')
    print('dither id : An integer dither identifier. Either an index into the dither simulation file or an integer specifying a line from a provided file listing indices into the dither simulation file (useful for setting up parallel runs).')
    print("""verify string : A string 'verify_output'. Reruns simulation mode checking for failed runs and filling in missing files. Will only recalculate necessary missing files.""")
    print('pixel id : Healpix id for MEDS generation. Each MEDS file corresponds to a healpixel on the sky with nside defined in the yaml settings file. Can be either a healpixel index or an integer specifying a line from a provided file listing potential healpix indices (useful for setting up parallel runs).')
    sys.exit()

# Uncomment for profiling
# pr = cProfile.Profile()

if __name__ == "__main__":
    """
    """

    # Uncomment for profiling
    # pr.enable()

    try:
        param_file = sys.argv[1]
        filter_ = sys.argv[2]
        dither = sys.argv[3]
    except:
        syntax_proc()

    if (param_file.lower() == 'help') or (filter_.lower()=='help') or (dither.lower()=='help'):
        syntax_proc()

    # This instantiates the simulation based on settings in input param file
    sim = wfirst_sim(param_file)
    if sim.params['condor']==True:
        condor=True
    else:
        condor=False

    # This sets up some things like input truth catalogs and empty objects
    if dither=='setup':
        sim.setup(filter_,dither,setup=True)
    elif dither=='meds':
        condor_build = False
        if len(sys.argv)<5:
            syntax_proc()
        if sys.argv[4]=='setup':
            setup = True
            pix = -1
        elif sys.argv[4]=='condor_build':
            condor_build = True
            setup = False
            pix = -1            
        elif sys.argv[4]=='cleanup':
            setup = True
            pix = -1
            m = accumulate_output_disk( param_file, filter_, pix, sim.comm, ignore_missing_files = False, setup = setup )
            m.cleanup()
        elif sys.argv[4]=='shape':
            print(sys.argv)
            if (sim.params['meds_from_file'] is not None) & (sim.params['meds_from_file'] != 'None'):
                pix = int(np.loadtxt(sim.params['meds_from_file'])[int(sys.argv[5])-1])
            else:
                pix = int(sys.argv[5])
            m = accumulate_output_disk( param_file, filter_, pix, sim.comm,shape=True, shape_iter = int(sys.argv[6]), shape_cnt = int(sys.argv[7]))
            m.get_coadd_shape()
            print('out of coadd_shape')
            sys.exit()
        else:
            setup = False
            if (sim.params['meds_from_file'] is not None) & (sim.params['meds_from_file'] != 'None'):
                pix = int(np.loadtxt(sim.params['meds_from_file'])[int(sys.argv[4])-1])
            else:
                pix = int(sys.argv[4])
        m = accumulate_output_disk( param_file, filter_, pix, sim.comm, ignore_missing_files = False, setup = setup, condor_build = condor_build )
        if setup or condor_build:
            print('exiting')
            sys.exit()
        m.comm.Barrier()
        skip = False
        if sim.rank==0:
            for i in range(1,sim.size):
                m.comm.send(m.skip, dest=i)
            skip = m.skip
        else:
            skip = m.comm.recv(source=0)            
        if not skip:
            m.comm.Barrier()
            if not condor:
                m.get_coadd_shape()
            print('out of coadd_shape')
            # print 'commented out finish()'
            m.finish(condor=sim.params['condor'])
            # pr.disable()
            # ps = pstats.Stats(pr).sort_stats('time')
            # ps.print_stats(200)

    else:

        if (sim.params['dither_from_file'] is not None) & (sim.params['dither_from_file'] != 'None'):
            dither=np.loadtxt(sim.params['dither_from_file'])[int(dither)-1] # Assumes array starts with 1

        #else:
        #    dither=[dither]
        print(sys.argv)
        sca = int(sys.argv[4])
        if 'verify_output' in sys.argv:
            if sim.check_file(sca,int(dither),filter_):
                print('exists',dither,sca)
                sys.exit()
        if sim.setup(filter_,int(dither)):
            sys.exit()

        # Loop over SCAs
        sim.comm.Barrier()
        # This sets up a specific pointing for this SCA (things like WCS, PSF)
        sim.pointing.update_sca(sca)
        # Select objects within some radius of pointing to attemp to simulate
        sim.get_inds()
        # This sets up the object that will simulate various wfirst detector effects, noise, etc. Instantiation creates a noise realisation for the image.
        sim.modify_image = modify_image(sim.params)
        # This is the main thing - iterates over galaxies for a given pointing and SCA and simulates them all
        sim.comm.Barrier()
        sim.iterate_image()
        sim.comm.Barrier()

        # Uncomment for profiling
        # pr.disable()
        # ps = pstats.Stats(pr).sort_stats('time')
        # ps.print_stats(50)

    # if sim.params['condor']==True:
    #     condor_cleanup(sim.params['out_path'])

# test round galaxy recovered to cover wcs errors

# same noise in different runs? same noise
# distance to edge to reject images? <|MERGE_RESOLUTION|>--- conflicted
+++ resolved
@@ -1807,11 +1807,8 @@
 
         # Convolve with PSF
         if mag!=0.:
-<<<<<<< HEAD
             self.st_model = galsim.Convolve(self.st_model, self.pointing.load_psf(self.xyI).withGSParams(galsim.GSParams(folding_threshold=self.params['star_ft'])), gsparams=gsparams, propagate_gsparams=False)
-=======
             self.st_model = galsim.Convolve(self.st_model, self.pointing.load_psf(self.xyI).withGSParams(galsim.GSParams(folding_threshold=self.params['star_ft'])) propagate_gsparams=False)
->>>>>>> 334df9f8
         else:
             self.st_model = galsim.Convolve(self.st_model, self.pointing.load_psf(self.xyI))
 
