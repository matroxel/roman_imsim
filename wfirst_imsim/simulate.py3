"""
An implementation of galaxy and star image simulations for WFIRST. 
Built from the WFIRST GalSim module.

Built with elements from galsim demo13...
# Copyright (c) 2012-2017 by the GalSim developers team on GitHub
# https://github.com/GalSim-developers
#
# This file is part of GalSim: The modular galaxy image simulation toolkit.
# https://github.com/GalSim-developers/GalSim
#
# GalSim is free software: redistribution and use in source and binary forms,
# with or without modification, are permitted provided that the following
# conditions are met:
#
# 1. Redistributions of source code must retain the above copyright notice, this
#    list of conditions, and the disclaimer given in the accompanying LICENSE
#    file.
# 2. Redistributions in binary form must reproduce the above copyright notice,
#    this list of conditions, and the disclaimer given in the documentation
#    and/or other materials provided with the distribution.
#
"""
from __future__ import division
from __future__ import print_function

from future import standard_library
standard_library.install_aliases()
from builtins import str
from builtins import range
from past.builtins import basestring
from builtins import object
from past.utils import old_div
import numpy as np
import healpy as hp
import sys, os, io
import math
import logging
import time
import yaml
import copy
import galsim as galsim
import galsim.wfirst as wfirst
import galsim.config.process as process
import galsim.des as des
import ngmix
import fitsio as fio
import pickle as pickle
import pickletools
from astropy.time import Time
from mpi4py import MPI
from mpi_pool import MPIPool
import cProfile, pstats
import glob
import shutil
from ngmix.jacobian import Jacobian
from ngmix.observation import Observation, ObsList, MultiBandObsList,make_kobs
from ngmix.galsimfit import GalsimRunner,GalsimSimple,GalsimTemplateFluxFitter
from ngmix.guessers import R50FluxGuesser
from ngmix.bootstrap import PSFRunner
from ngmix import priors, joint_prior
import mof
import meds
#import psc

import matplotlib
matplotlib.use ('agg')
import matplotlib.pyplot as plt
import matplotlib.cm as cm
from matplotlib.colors import LogNorm
import matplotlib.gridspec as gridspec
from matplotlib.ticker import MultipleLocator, FormatStrFormatter
import pylab
from scipy.interpolate import interp1d

path, filename = os.path.split(__file__)
sedpath_Star   = os.path.join(galsim.meta_data.share_dir, 'SEDs', 'vega.txt')

if sys.version_info[0] == 3:
    string_types = str,
else:
    string_types = basestring,

# Chip coordinates
cptr = np.array([
0.002689724,  1.000000000,  0.181995021, -0.002070809, -1.000000000,  0.807383134,  1.000000000,  0.004769437,  1.028725015, -1.000000000, -0.000114163, -0.024579913,
0.003307633,  1.000000000,  1.203503349, -0.002719257, -1.000000000, -0.230036847,  1.000000000,  0.006091805,  1.028993582, -1.000000000, -0.000145757, -0.024586416,
0.003888409,  1.000000000,  2.205056241, -0.003335597, -1.000000000, -1.250685466,  1.000000000,  0.007389324,  1.030581048, -1.000000000, -0.000176732, -0.024624426,
0.007871078,  1.000000000, -0.101157485, -0.005906926, -1.000000000,  1.095802866,  1.000000000,  0.009147586,  2.151242511, -1.000000000, -0.004917673, -1.151541644,
0.009838715,  1.000000000,  0.926774753, -0.007965112, -1.000000000,  0.052835488,  1.000000000,  0.011913584,  2.150981875, -1.000000000, -0.006404157, -1.151413352,
0.011694346,  1.000000000,  1.935534773, -0.009927853, -1.000000000, -0.974276664,  1.000000000,  0.014630945,  2.153506744, -1.000000000, -0.007864196, -1.152784334,
0.011758070,  1.000000000, -0.527032681, -0.008410887, -1.000000000,  1.529873670,  1.000000000,  0.012002262,  3.264990040, -1.000000000, -0.008419930, -2.274065453,
0.015128555,  1.000000000,  0.510881058, -0.011918799, -1.000000000,  0.478274989,  1.000000000,  0.016194244,  3.262719942, -1.000000000, -0.011359106, -2.272508364,
0.018323436,  1.000000000,  1.530828790, -0.015281655, -1.000000000, -0.558879607,  1.000000000,  0.020320244,  3.264721809, -1.000000000, -0.014251259, -2.273955111,
-0.002689724,  1.000000000,  0.181995021,  0.002070809, -1.000000000,  0.807383134,  1.000000000, -0.000114163, -0.024579913, -1.000000000,  0.004769437,  1.028725015,
-0.003307633,  1.000000000,  1.203503349,  0.002719257, -1.000000000, -0.230036847,  1.000000000, -0.000145757, -0.024586416, -1.000000000,  0.006091805,  1.028993582,
-0.003888409,  1.000000000,  2.205056241,  0.003335597, -1.000000000, -1.250685466,  1.000000000, -0.000176732, -0.024624426, -1.000000000,  0.007389324,  1.030581048,
-0.007871078,  1.000000000, -0.101157485,  0.005906926, -1.000000000,  1.095802866,  1.000000000, -0.004917673, -1.151541644, -1.000000000,  0.009147586,  2.151242511,
-0.009838715,  1.000000000,  0.926774753,  0.007965112, -1.000000000,  0.052835488,  1.000000000, -0.006404157, -1.151413352, -1.000000000,  0.011913584,  2.150981875,
-0.011694346,  1.000000000,  1.935534773,  0.009927853, -1.000000000, -0.974276664,  1.000000000, -0.007864196, -1.152784334, -1.000000000,  0.014630945,  2.153506744,
-0.011758070,  1.000000000, -0.527032681,  0.008410887, -1.000000000,  1.529873670,  1.000000000, -0.008419930, -2.274065453, -1.000000000,  0.012002262,  3.264990040,
-0.015128555,  1.000000000,  0.510881058,  0.011918799, -1.000000000,  0.478274989,  1.000000000, -0.011359106, -2.272508364, -1.000000000,  0.016194244,  3.262719942,
-0.018323436,  1.000000000,  1.530828790,  0.015281655, -1.000000000, -0.558879607,  1.000000000, -0.014251259, -2.273955111, -1.000000000,  0.020320244,  3.264721809 ])

BAD_MEASUREMENT = 1
CENTROID_SHIFT  = 2
MAX_CENTROID_SHIFT = 1.

big_fft_params = galsim.GSParams(maximum_fft_size=9796)

# SCAs' central coordinates
sca_center = np.array([
    [21.94, 13.12], 
    [-22.09, -31,77], 
    [-22.24, -81.15], 
    [-65.82, 23.76], 
    [-66.32, -20.77], 
    [-66.82, -70.15], 
    [-109.70, 44.12], 
    [-110.46, 0.24], 
    [-111.56, -49.15], 
    [21.94, 13.12], 
    [22.09, -31.77],
    [22.24, -81.15],
    [65.82, 23.76],
    [66.32, -20.77],
    [66.82, -70.15],
    [109.70, 44.12],
    [110.46, 0.24],
    [111.56, -49.15]])

# Dict to convert GalSim WFIRST filter names to filter names for fluxes in:
# https://github.com/WFIRST-HLS-Cosmology/Docs/wiki/Home-Wiki#wfirstlsst-simulated-photometry-catalog-based-on-candels
filter_flux_dict = {
    'J129' : 'j_WFIRST',
    'F184' : 'F184W_WFIRST',
    'Y106' : 'y_WFIRST',
    'H158' : 'h_WFIRST'
}

# Converts galsim WFIRST filter names to indices in Chris' dither file.
filter_dither_dict = {
    'J129' : 3,
    'F184' : 1,
    'Y106' : 4,
    'H158' : 2
}
filter_dither_dict_ = {
    3:'J129',
    1:'F184',
    4:'Y106',
    2:'H158'
}


class ParamError(Exception):
  def __init__(self, value):
    self.value = value
  def __str__(self):
    return repr(self.value)

def except_func(logger, proc, k, res, t):
    print(proc, k)
    print(t)
    raise res

def save_obj(obj, name ):
    """
    Helper function to save some data as a pickle to disk.
    """
    with open(name, 'wb') as f:
        pickle.dump(obj, f, pickle.HIGHEST_PROTOCOL)

def load_obj(name ):
    """
    Helper function to read some data from a pickle on disk.
    """
    with open(name, 'rb') as f:
        return pickle.load(f)

def convert_dither_to_fits(ditherfile='observing_sequence_hlsonly'):
    """
    Helper function to used to convert Chris survey dither file to fits and extract HLS part.
    """

    dither = np.genfromtxt(ditherfile+'.dat',dtype=None,names = ['date','f1','f2','ra','dec','pa','program','filter','f8','f9','f10','f11','f12','f13','f14','f15','f16','f17','f18','f19','f20','f21'])
    dither = dither[['date','ra','dec','pa','filter']][dither['program']==5]
    fio.write(ditherfile+'.fits',dither,clobber=True)

    return

def convert_gaia():
    """
    Helper function to convert gaia data to star truth catalog.
    """

    n=100000000
    ra=[-5,80.]
    dec=[-64,3]
    ra1 = np.random.rand(n)*(ra[1]-ra[0])/180.*np.pi+ra[0]/180.*np.pi
    d0 = old_div((np.cos((dec[0]+90)/180.*np.pi)+1),2.)
    d1 = old_div((np.cos((dec[1]+90)/180.*np.pi)+1),2.)
    dec1 = np.arccos(2*np.random.rand(n)*(d1-d0)+2*d0-1)
    out = np.empty(n,dtype=[('ra',float)]+[('dec',float)]+[('H158',float)]+[('J129',float)]+[('Y106',float)]+[('F184',float)])
    out['ra']=ra1
    out['dec']=dec1-old_div(np.pi,2.)

    g_band     = galsim.Bandpass('/users/PCON0003/cond0083/GalSim/galsim/share/bandpasses/gaia_g.dat', wave_type='nm').withZeropoint('AB')
    star_sed   = galsim.SED(sedpath_Star, wave_type='nm', flux_type='flambda')
    #star_sed = galsim.SED('CWW_E_ext.sed', 'A', 'flambda')

    gaia = fio.FITS('../distwf-result.fits.gz')[-1].read()['phot_g_mean_mag'][:]
    h,b = np.histogram(gaia,bins=np.linspace(3,22.5,196))
    b = old_div((b[1:]+b[:-1]),2)
    x = np.random.choice(np.arange(len(b)),len(out),p=1.*h/np.sum(h),replace=True)
    for i,filter_ in enumerate(['J129','F184','Y106','H158']):
        print(filter_)
        bpass = wfirst.getBandpasses(AB_zeropoint=True)[filter_]
        b_=np.zeros(len(b))
        for ind in range(len(b)):
            star_sed_  = star_sed.withMagnitude(b[ind],g_band)
            b_[ind]    = star_sed_.calculateMagnitude(bpass)
        out[filter_]   = b_[x]

    fio.write('gaia_stars.fits',out,clobber=True)

    return

def convert_galaxia():
    """
    Helper function to convert galaxia data to star truth catalog.
    """

    j_band     = galsim.Bandpass('/users/PCON0003/cond0083/GalSim/galsim/share/bandpasses/UKIRT_UKIDSS.J.dat.txt', wave_type='nm').withZeropoint('AB')
    star_sed   = galsim.SED(sedpath_Star, wave_type='nm', flux_type='flambda')
    #star_sed = galsim.SED('CWW_E_ext.sed', 'A', 'flambda')

    g = fio.FITS('/users/PCON0003/cond0083/galaxia_stars.fits')[-1].read()
    out = np.empty(len(g),dtype=[('ra',float)]+[('dec',float)]+[('H158',float)]+[('J129',float)]+[('Y106',float)]+[('F184',float)])
    out['ra']=g['ra']
    out['dec']=g['dec']
    for i,filter_ in enumerate(['J129','F184','Y106','H158']):
        print(filter_)
        bpass = wfirst.getBandpasses(AB_zeropoint=True)[filter_]
        star_sed_  = star_sed.withMagnitude(23,j_band)
        factor    = star_sed_.calculateMagnitude(bpass)-23
        out[filter_] = g['J']+factor

    s = np.random.choice(np.arange(len(out)),len(out),replace=False)
    out=out[s]
    fio.write('galaxia_stars_full.fits',out,clobber=True)

    return

def create_radec_fits(ra=[25.,27.5],dec=[-27.5,-25.],n=1500000):
    """
    Helper function that just creates random positions within some ra,dec range.
    """

    ra1 = np.random.rand(n)*(ra[1]-ra[0])/180.*np.pi+ra[0]/180.*np.pi
    d0 = old_div((np.cos((dec[0]+90)/180.*np.pi)+1),2.)
    d1 = old_div((np.cos((dec[1]+90)/180.*np.pi)+1),2.)
    dec1 = np.arccos(2*np.random.rand(n)*(d1-d0)+2*d0-1)
    out = np.empty(n,dtype=[('ra',float)]+[('dec',float)])
    out['ra']=ra1*180./np.pi
    out['dec']=dec1*180./np.pi-90
    fio.write('ra_'+str(ra[0])+'_'+str(ra[1])+'_dec_'+str(dec[0])+'_'+str(dec[1])+'_n_'+str(n)+'.fits.gz',out,clobber=True)

def hsm(im, psf=None, wt=None):
    """
    Not used currently, but this is a helper function to run hsm via galsim.
    """

    out = np.zeros(1,dtype=[('e1','f4')]+[('e2','f4')]+[('T','f4')]+[('dx','f4')]+[('dy','f4')]+[('flag','i2')])
    try:
        if psf is not None:
            shape_data = galsim.hsm.EstimateShear(im, psf, weight=wt, strict=False)
        else:
            shape_data = im.FindAdaptiveMom(weight=wt, strict=False)
    except:
        # print(' *** Bad measurement (caught exception).  Mask this one.')
        out['flag'] |= BAD_MEASUREMENT
        return out

    if shape_data.moments_status != 0:
        # print('status = ',shape_data.moments_status)
        # print(' *** Bad measurement.  Mask this one.')
        out['flag'] |= BAD_MEASUREMENT

    out['dx'] = shape_data.moments_centroid.x - im.true_center().x
    out['dy'] = shape_data.moments_centroid.y - im.true_center().y
    if out['dx']**2 + out['dy']**2 > MAX_CENTROID_SHIFT**2:
        # print(' *** Centroid shifted by ',out['dx'],out['dy'],'.  Mask this one.')
        out['flag'] |= CENTROID_SHIFT

    # Account for the image wcs
    if im.wcs.isPixelScale():
        out['e1'] = shape_data.observed_shape.g1
        out['e2'] = shape_data.observed_shape.g2
        out['T']  = 2 * shape_data.moments_sigma**2 * im.scale**2
    else:
        e1 = shape_data.observed_shape.e1
        e2 = shape_data.observed_shape.e2
        s = shape_data.moments_sigma

        jac = im.wcs.jacobian(im.trueCenter())
        M = np.matrix( [[ 1 + e1, e2 ], [ e2, 1 - e1 ]] ) * s*s
        J = jac.getMatrix()
        M = J * M * J.T
        scale = np.sqrt(M/2./s/s)

        e1 = old_div((M[0,0] - M[1,1]), (M[0,0] + M[1,1]))
        e2 = old_div((2.*M[0,1]), (M[0,0] + M[1,1]))
        out['T'] = M[0,0] + M[1,1]

        shear = galsim.Shear(e1=e1, e2=e2)
        out['e1'] = shear.g1
        out['e2'] = shear.g2

    return out

def get_filename( out_path, path, name, var=None, name2=None, ftype='fits', overwrite=False, make=True ):
    """
    Helper function to set up a file path, and create the path if it doesn't exist.
    """
    if var is not None:
        name += '_' + var
    if name2 is not None:
        name += '_' + name2
    name += '.' + ftype
    fpath = os.path.join(out_path,path)
    if make:
        if not os.path.exists(out_path):
            os.mkdir(out_path)
        if not os.path.exists(fpath):
            os.mkdir(fpath)
    filename = os.path.join(fpath,name)
    if (overwrite)&(os.path.exists(filename)):
        os.remove(filename)
    return filename

def get_filenames( out_path, path, name, var=None, name2=None, ftype='fits' ):
    """
    Helper function to set up a file path, and create the path if it doesn't exist.
    """
    if var is not None:
        name += '_' + var
    if name2 is not None:
        name += '_' + name2
    name += '*.' + ftype
    fpath = os.path.join(out_path,path)
    if not os.path.exists(out_path):
        os.mkdir(out_path)
    if not os.path.exists(fpath):
        os.mkdir(fpath)
    filename = os.path.join(fpath,name)
    return glob.glob(filename)

def write_fits(filename,img):

    hdr={}
    img.wcs.writeToFitsHeader(hdr,img.bounds)
    hdr['GS_XMIN'] = hdr['GS_XMIN'][0]
    hdr['GS_XMIN'] = hdr['GS_YMIN'][0]
    hdr['GS_WCS']  = hdr['GS_WCS'][0]
    fits = fio.FITS(filename,'rw')
    fits.write(img.array)
    fits[0].write_keys(hdr)
    fits.close()

    return

class pointing(object):
    """
    Class to manage and hold informaiton about a wfirst pointing, including WCS and PSF.
    """

    def __init__(self, params, logger, filter_=None, sca=None, dither=None, sca_pos=None, max_rad_from_boresight=0.009,rank=None):
        """
        Initializes some information about a pointing.

        Input
        params                  : Parameter dict.
        logger                  : logger instance
        filter_                 : The filter name for this pointing.
        sca                     : The SCA number (1-18)
        dither                  : The index of this pointing in the survey simulation file.
        sca_pos                 : Used to simulate the PSF at a position other than the center 
                                    of the SCA.
        max_rad_from_boresight  : Distance around pointing to attempt to simulate objects.
        chip_enlarge            : Factor to enlarge chip geometry by to account for small 
                                    inaccuracies relative to precise WCS.
        """
        print(filter_, sca, dither)
        self.params             = params
        self.ditherfile         = params['dither_file']
        self.n_waves            = params['n_waves'] # Number of wavelenghts of PSF to simulate
        self.approximate_struts = params['approximate_struts'] # Whether to approsimate struts
        self.extra_aberrations  = params['extra_aberrations']  # Extra aberrations to include in the PSF model. See galsim documentation.

        self.logger = logger
        self.rank   = rank
        self.sca    = None
        self.PSF    = None
        self.WCS    = None
        self.dither = None
        self.filter = None
        self.los_motion = None

        if filter_ is not None:
            self.get_bpass(filter_)

        if sca is not None:
            self.update_sca(sca,sca_pos=sca_pos)

        if dither is not None:
            self.update_dither(dither)

        self.bore           = max_rad_from_boresight
        self.sbore2         = np.sin(old_div(max_rad_from_boresight,2.))
        self.chip_enlarge   = params['chip_enlarge']

    def get_bpass(self, filter_):
        """
        Read in the WFIRST filters, setting an AB zeropoint appropriate for this telescope given its
        diameter and (since we didn't use any keyword arguments to modify this) using the typical
        exposure time for WFIRST images.  By default, this routine truncates the parts of the
        bandpasses that are near 0 at the edges, and thins them by the default amount.

        Input
        filter_ : Fiter name for this pointing.
        """

        self.filter = filter_
        self.bpass  = wfirst.getBandpasses(AB_zeropoint=True)[self.filter]

    def update_dither(self,dither):
        """
        This updates the pointing to a new dither position.

        Input
        dither     : Pointing index in the survey simulation file.
        sca        : SCA number
        """

        self.dither = dither

        d = fio.FITS(self.ditherfile)[-1][self.dither]
        print(d)

        # Check that nothing went wrong with the filter specification.
        # if filter_dither_dict[self.filter] != d['filter']:
        #     raise ParamError('Requested filter and dither pointing do not match.')

        #self.ra     = d['ra'][0]  * np.pi / 180. # RA of pointing
        #self.dec    = d['dec'][0] * np.pi / 180. # Dec of pointing
        #self.pa     = d['pa'][0]  * np.pi / 180.  # Position angle of pointing

        # for cosmology machine
        self.ra     = d['ra']  * np.pi / 180. # RA of pointing
        self.dec    = d['dec'] * np.pi / 180. # Dec of pointing
        self.pa     = d['pa']  * np.pi / 180.  # Position angle of pointing
        self.sdec   = np.sin(self.dec) # Here and below - cache some geometry stuff
        self.cdec   = np.cos(self.dec)
        self.sra    = np.sin(self.ra)
        self.cra    = np.cos(self.ra)
        self.spa    = np.sin(self.pa)
        self.cpa    = np.cos(self.pa)
        #self.date   = Time(d['date'][0],format='mjd').datetime # Date of pointing
        self.date   = Time(d['date'],format='mjd').datetime # Date of pointing

        if self.filter is None:
            self.get_bpass(filter_dither_dict_[d['filter']])

    def update_sca(self,sca):
        """
        This assigns an SCA to the pointing, and evaluates the PSF and WCS.

        Input
        dither     : Pointing index in the survey simulation file.
        sca        : SCA number
        """

        self.sca    = sca
        self.get_wcs() # Get the new WCS
        self.get_psf() # Get the new PSF
        radec           = self.WCS.toWorld(galsim.PositionI(old_div(wfirst.n_pix,2),old_div(wfirst.n_pix,2)))
        if self.rank==0:
            print('SCA is at position ',old_div(radec.ra,galsim.degrees),old_div(radec.dec,galsim.degrees))
        self.sca_sdec   = np.sin(radec.dec) # Here and below - cache some geometry  stuff
        self.sca_cdec   = np.cos(radec.dec)
        self.sca_sra    = np.sin(radec.ra)
        self.sca_cra    = np.cos(radec.ra)

    def get_psf(self, sca_pos=None, high_accuracy=False):
        """
        This updates the pointing to a new SCA, replacing the stored PSF to the new SCA.

        Input
        sca_pos : Used to simulate the PSF at a position other than the center of the SCA.
        """

        # Add extra aberrations that vary sca-to-sca across the focal plane
        extra_aberrations = None
        # gradient across focal plane
        if 'gradient_aberration' in self.params:
            if self.params['gradient_aberration']:
                extra_aberrations = sca_center[self.sca-1][1]*np.array(self.extra_aberrations)*np.sqrt(3.)/88.115
        # random assignment chip-to-chip
        if 'random_aberration' in self.params:
            if self.params['random_aberration']:
                np.random.seed(self.sca)
                extra_aberrations = np.array(self.extra_aberrations)*np.random.rand()

        # Time-dependent oscillation of the aberrations
        # Unlike others, must pass unit self.extra_aberrations array
        if 'oscillating_aberration' in self.params:
            if self.params['oscillating_aberration']:
                extra_aberrations = np.array(self.extra_aberrations)*self.time_aberration()

        # Define a high-frequency smearing to convolve the PSF by later
        if 'los_motion' in self.params:
            # symmetric smearing
            if self.params['los_motion'] is not None:
                self.los_motion = galsim.Gaussian(fwhm=2.*np.sqrt(2.*np.log(2.))*self.params['los_motion'])
            # assymetric smearing
            if ('los_motion_e1' in self.params) and ('los_motion_e2' in self.params):
                if (self.params['los_motion_e1'] is not None) and (self.params['los_motion_e2'] is not None):
                    self.los_motion = self.los_motion.shear(g1=self.params['los_motion_e1'],g2=self.params['los_motion_e2']) # assymetric jitter noise
                if (self.params['los_motion_e1'] is None) or (self.params['los_motion_e2'] is None):
                    raise ParamError('Must provide both los motion e1 and e2.') 

        # assymetric smearing on random subset of pointings
        if 'random_los_motion' in self.params:
            if self.params['random_los_motion']:
                np.random.seed(self.dither)
                if np.random.rand()>0.15:
                    self.los_motion = None

        # aberration gradient across chip
        if 'random_aberration_gradient' in self.params:
            if self.params['random_aberration_gradient']:
                np.random.seed(self.sca)
                extra_aberrations = np.array(self.extra_aberrations)*np.random.rand()*np.sqrt(3.)/(wfirst.n_pix/2.)
        else:
            self.params['random_aberration_gradient'] = False

        # No special changes, populate from yaml file
        if extra_aberrations is None:
            extra_aberrations = self.extra_aberrations

        if self.params['random_aberration_gradient']:

            self.PSF = None
            self.extra_aberrations = extra_aberrations

        elif 'gauss_psf' in self.params:
            if self.params['gauss_psf'] is not None:
                self.PSF = galsim.Gaussian(half_light_radius=self.params['gauss_psf'])
        else:

            self.PSF = wfirst.getPSF(self.sca,
                                    self.filter,
                                    SCA_pos             = sca_pos, 
                                    approximate_struts  = self.approximate_struts, 
                                    n_waves             = self.n_waves, 
                                    logger              = self.logger, 
                                    wavelength          = self.bpass.effective_wavelength,
                                    extra_aberrations   = extra_aberrations,
                                    high_accuracy       = high_accuracy,
                                    )

        # sim.logger.info('Done PSF precomputation in %.1f seconds!'%(time.time()-t0))

    def load_psf(self,pos,sca_pos=None, high_accuracy=False):
        """
        Interface to access self.PSF.

        pos : GalSim PositionI
        """
        if self.params['random_aberration_gradient']:

            np.random.seed(self.sca)
            if np.random.rand()>0.5:
                i = pos.x
            else:
                i = pos.y
            return wfirst.getPSF(self.sca,
                                self.filter,
                                SCA_pos             = sca_pos, 
                                approximate_struts  = self.approximate_struts, 
                                n_waves             = self.n_waves, 
                                logger              = self.logger, 
                                wavelength          = self.bpass.effective_wavelength,
                                extra_aberrations   = self.extra_aberrations*(i-wfirst.n_pix/2.+0.5),
                                high_accuracy       = high_accuracy,
                                )

        else:

            return self.PSF

        return

    def time_aberration(self):
        """
        A time-varying aberration. Returns a function of the datetime of pointing to modulate the extra_aberrations.
        """

        delta_t = 60. # s
        fid_wavelength=1293. # nm

        total_T = 5*365*24*60*60 # mission time [s]

        with open('time_aberration.pickle', 'rb') as file:
            ft=pickle.load(file,encoding='bytes')

        t=np.linspace(0,total_T,num=len(ft))
        ft_interp=interp1d(t,ft)
        
        date = fio.FITS(self.ditherfile)[-1].read()['date']
        mission_start_time = Time(min(date),format='mjd')# format='mjd'

        dither_time = Time(date[self.dither],format='mjd')
        dt = (dither_time-mission_start_time).sec/delta_t

        time_aberration = ft_interp(dt)/fid_wavelength

        return time_aberration

    def get_wcs(self):
        """
        Get the WCS for an observation at this position. We are not supplying a date, so the routine will assume it's the vernal equinox. The output of this routine is a dict of WCS objects, one for each SCA. We then take the WCS for the SCA that we are using.
        """

        self.WCS = wfirst.getWCS(world_pos  = galsim.CelestialCoord(ra=self.ra*galsim.radians, \
                                                                    dec=self.dec*galsim.radians), 
                                PA          = self.pa*galsim.radians, 
                                date        = self.date,
                                SCAs        = self.sca,
                                PA_is_FPA   = True
                                )[self.sca]

    def in_sca(self, ra, dec):
        """
        Check if ra, dec falls on approximate SCA area.

        Input
        ra  : Right ascension of object
        dec : Declination of object
        """

        # Catch some problems, like the pointing not being defined
        if self.dither is None:
            raise ParamError('No dither defined to check ra, dec against.')

        if self.sca is None:
            raise ParamError('No sca defined to check ra, dec against.')

        # # Discard any object greater than some dec from pointing
        # if np.abs(dec-self.dec)>self.bore:
        #     return False

        # Position of the object in boresight coordinates
        mX  = -self.sdec   * np.cos(dec) * np.cos(self.ra-ra) + self.cdec * np.sin(dec)
        mY  =  np.cos(dec) * np.sin(self.ra-ra)

        xi  = old_div(-(self.spa * mX + self.cpa * mY), 0.0021801102) # Image plane position in chips
        yi  = old_div((self.cpa * mX - self.spa * mY), 0.0021801102)

        # Check if object falls on SCA
        if hasattr(ra,'__len__'):
            return   np.where((cptr[0+12*(self.sca-1)]*xi+cptr[1+12*(self.sca-1)]*yi  \
                                <cptr[2+12*(self.sca-1)]+self.chip_enlarge)       \
                            & (cptr[3+12*(self.sca-1)]*xi+cptr[4+12*(self.sca-1)]*yi  \
                                <cptr[5+12*(self.sca-1)]+self.chip_enlarge)       \
                            & (cptr[6+12*(self.sca-1)]*xi+cptr[7+12*(self.sca-1)]*yi  \
                                <cptr[8+12*(self.sca-1)]+self.chip_enlarge)       \
                            & (cptr[9+12*(self.sca-1)]*xi+cptr[10+12*(self.sca-1)]*yi \
                                <cptr[11+12*(self.sca-1)]+self.chip_enlarge))[0]

        if    (cptr[0+12*(self.sca-1)]*xi+cptr[1+12*(self.sca-1)]*yi  \
                <cptr[2+12*(self.sca-1)]+self.chip_enlarge)       \
            & (cptr[3+12*(self.sca-1)]*xi+cptr[4+12*(self.sca-1)]*yi  \
                <cptr[5+12*(self.sca-1)]+self.chip_enlarge)       \
            & (cptr[6+12*(self.sca-1)]*xi+cptr[7+12*(self.sca-1)]*yi  \
                <cptr[8+12*(self.sca-1)]+self.chip_enlarge)       \
            & (cptr[9+12*(self.sca-1)]*xi+cptr[10+12*(self.sca-1)]*yi \
                <cptr[11+12*(self.sca-1)]+self.chip_enlarge):

            return True

        return False

    def near_pointing(self, ra, dec, sca=False):
        """
        Returns objects close to pointing, using usual orthodromic distance.

        Input
        ra  : Right ascension array of objects
        dec : Declination array of objects
        """

        x = np.cos(dec) * np.cos(ra)
        y = np.cos(dec) * np.sin(ra)
        z = np.sin(dec)

        if sca:
            d2 = (x - self.sca_cdec*self.sca_cra)**2 + (y - self.sca_cdec*self.sca_sra)**2 + (z - self.sca_sdec)**2
        else:
            d2 = (x - self.cdec*self.cra)**2 + (y - self.cdec*self.sra)**2 + (z - self.sdec)**2

        return np.where(old_div(np.sqrt(d2),2.)<=self.sbore2)[0]

class init_catalogs(object):
    """
    Build truth catalogs if they don't exist from input galaxy and star catalogs.
    """


    def __init__(self, params, pointing, gal_rng, rank, size, comm=None, setup=False):
        """
        Initiate the catalogs

        Input
        params   : Parameter dictionary
        pointing : Pointing object
        gal_rng  : Random generator [0,1]
        rank     : Process rank
        comm     : MPI comm object
        """

        self.pointing = pointing
        if rank == 0:
            # Set up file path. Check if output truth file path exists or if explicitly remaking galaxy properties
            filename = get_filename(params['out_path'],
                                    'truth',
                                    params['output_truth'],
                                    name2='truth_gal',
                                    overwrite=params['overwrite'])

            # Link to galaxy truth catalog on disk 
            self.gals  = self.init_galaxy(filename,params,pointing,gal_rng,setup)
            # Link to star truth catalog on disk 
            self.stars = self.init_star(params)

            if setup:
                comm.Barrier()
                return

            # print 'gal check',len(self.gals['ra'][:]),len(self.stars['ra'][:]),np.degrees(self.gals['ra'][:].min()),np.degrees(self.gals['ra'][:].max()),np.degrees(self.gals['dec'][:].min()),np.degrees(self.gals['dec'][:].max())

            if comm is not None:
                # Pass gal_ind to other procs
                self.get_near_pointing()
                # print 'gal check',len(self.gals['ra'][:]),len(self.stars['ra'][:]),np.degrees(self.gals['ra'][:].min()),np.degrees(self.gals['ra'][:].max()),np.degrees(self.gals['dec'][:].min()),np.degrees(self.gals['dec'][:].max())

                for i in range(1,size):
                    comm.send(self.gal_ind,  dest=i)
                    comm.send(self.gals,  dest=i)

                # Pass star_ind to other procs
                for i in range(1,size):
                    comm.send(self.star_ind,  dest=i)
                    comm.send(self.stars,  dest=i)

        else:
            if setup:
                comm.Barrier()
                return

            # Get gals
            self.gal_ind = comm.recv(source=0)
            self.gals = comm.recv(source=0)

            # Get stars
            self.star_ind = comm.recv(source=0)
            self.stars = comm.recv(source=0)

        self.gal_ind  = self.gal_ind[rank::size]
        self.gals     = self.gals[rank::size]
        self.star_ind = self.star_ind[rank::params['starproc']]
        self.stars    = self.stars[rank::params['starproc']]

    def close(self):

        self.gal_ind  = None
        self.gals     = None
        self.star_ind = None
        self.stars    = None

    def get_near_pointing(self):

        self.gal_ind  = self.pointing.near_pointing( self.gals['ra'][:], self.gals['dec'][:] )
        # print len(self.gal_ind),len(self.gals['ra'][:])
        if len(self.gal_ind)==0:
            self.gal_ind = []
            self.gals = []
        else:   
            self.gals = self.gals[self.gal_ind]

        self.star_ind = self.pointing.near_pointing( self.stars['ra'][:], self.stars['dec'][:] )
        # print len(self.star_ind),len(self.stars['ra'][:])
        if len(self.star_ind)==0:
            self.star_ind = []
            self.stars = []
        else:   
            self.stars = self.stars[self.star_ind]

    def add_mask(self,gal_mask,star_mask=None):

        if gal_mask.dtype == bool:
            self.gal_mask = np.where(gal_mask)[0]
        else:
            self.gal_mask = gal_mask

        if star_mask is None:
            self.star_mask = []
        elif star_mask.dtype == bool:
            self.star_mask = np.where(star_mask)[0]
        else:
            self.star_mask = star_mask

    def get_gal_length(self):

        return len(self.gal_mask)

    def get_star_length(self):

        return len(self.star_mask)

    def get_gal_list(self):

        return self.gal_ind[self.gal_mask],self.gals[self.gal_mask]

    def get_star_list(self):

        return self.star_ind[self.star_mask],self.stars[self.star_mask]

    def get_gal(self,ind):

        return self.gal_ind[self.gal_mask[ind]],self.gals[self.gal_mask[ind]]

    def get_star(self,ind):

        return self.star_ind[self.star_mask[ind]],self.stars[self.star_mask[ind]]

    def dump_truth_gal(self,filename,store):
        """
        Write galaxy truth catalog to disk.

        Input
        filename    : Fits filename
        store       : Galaxy truth catalog
        """

        fio.write(filename,store,clobber=True)

        return fio.FITS(filename)[-1]

    def load_truth_gal(self,filename):
        """
        Load galaxy truth catalog from disk.

        Input
        filename    : Fits filename
        """

        store = fio.FITS(filename)[-1]

        return store

    def fwhm_to_hlr(self,fwhm):
        """
        Convert full-width half-maximum to half-light radius in units of arcseconds.

        Input
        fwhm : full-width half-maximum
        """

        radius = fwhm * 0.06 / 2. # 1 pix = 0.06 arcsec, factor 2 to convert to hlr

        return radius

    def init_galaxy(self,filename,params,pointing,gal_rng,setup):
        """
        Does the work to return a random, unique object property list (truth catalog). 

        Input
        filname  : Filename of galaxy truth catalog.
        params   : Parameter dict
        pointing : pointing object
        gal_rng  : Random generator [0,1]
        """

        # Make sure galaxy distribution filename is well-formed and link to it
        if isinstance(params['gal_dist'],string_types):
            # Provided an ra,dec catalog of object positions.
            radec_file = fio.FITS(params['gal_dist'])[-1]
        else:
            raise ParamError('Bad gal_dist filename.')

        # This is a placeholder option to allow different galaxy simulatin methods later if necessary
        if params['gal_type'] == 0:
            # Analytic profile - sersic disk


            if not setup:
                if os.path.exists(filename):
                    # Truth file exists and no instruction to overwrite it, so load existing truth file with galaxy properties
                    return self.load_truth_gal(filename)
                else:
                    raise ParamError('No truth file to load.')

            if (not params['overwrite']) and (os.path.exists(filename)):
                print('Reusing existing truth file.')
                return None

            print('-----building truth catalog------')
            # Read in file with photometry/size/redshift distribution similar to WFIRST galaxies
            phot       = fio.FITS(params['gal_sample'])[-1].read(columns=['fwhm','redshift',filter_flux_dict['J129'],filter_flux_dict['F184'],filter_flux_dict['Y106'],filter_flux_dict['H158']])
            pind_list_ = np.ones(len(phot)).astype(bool) # storage list for original index of photometry catalog
            pind_list_ = pind_list_&(phot[filter_flux_dict['J129']]<99)&(phot[filter_flux_dict['J129']]>0) # remove bad mags
            pind_list_ = pind_list_&(phot[filter_flux_dict['F184']]<99)&(phot[filter_flux_dict['F184']]>0) # remove bad mags
            pind_list_ = pind_list_&(phot[filter_flux_dict['Y106']]<99)&(phot[filter_flux_dict['Y106']]>0) # remove bad mags
            pind_list_ = pind_list_&(phot[filter_flux_dict['H158']]<99)&(phot[filter_flux_dict['H158']]>0) # remove bad mags
            pind_list_ = pind_list_&(phot['redshift']>0)&(phot['redshift']<5) # remove bad redshifts
            pind_list_ = np.where(pind_list_)[0]

            n_gal = radec_file.read_header()['NAXIS2']

            # Create minimal storage array for galaxy properties
            store = np.ones(n_gal, dtype=[('gind','i4')]
                                        +[('ra',float)]
                                        +[('dec',float)]
                                        +[('g1','f4')]
                                        +[('g2','f4')]
                                        +[('int_e1','f4')]
                                        +[('int_e2','f4')]
                                        +[('rot','f4')]
                                        +[('size','f4')]
                                        +[('z','f4')]
                                        +[('J129','f4')]
                                        +[('F184','f4')]
                                        +[('Y106','f4')]
                                        +[('H158','f4')]
                                        +[('pind','i4')]
                                        +[('bflux','f4')]
                                        +[('dflux','f4')])
            store['gind']       = np.arange(n_gal) # Index array into original galaxy position catalog
            store['ra']         = radec_file['ra'][:]*np.pi/180. # Right ascension
            store['dec']        = radec_file['dec'][:]*np.pi/180. # Declination
            r_ = np.zeros(n_gal)
            gal_rng.generate(r_)
            store['pind']       = pind_list_[(r_*len(pind_list_)).astype(int)] # Index array into original galaxy photometry catalog
            r_ = np.zeros(int(old_div(n_gal,2))+n_gal%2)
            gal_rng.generate(r_)
            store['rot'][0::2]  = r_*2.*np.pi # Random rotation (every pair of objects is rotated 90 deg to cancel shape noise)
            store['rot'][1::2]  = store['rot'][0:n_gal-n_gal%2:2]+np.pi
            store['rot'][store['rot']>2.*np.pi]-=2.*np.pi
            r_ = np.zeros(n_gal)
            gal_rng.generate(r_)
            r_ = (r_*len(params['shear_list'])).astype(int)
            np.random.seed(seed=self.params['random_seed'])
            store['g1']         = np.array(params['shear_list'])[r_,0] # Shears to apply to galaxy
            store['g2']         = np.array(params['shear_list'])[r_,1]
            store['int_e1']     = np.random.normal(scale=0.27,size=n_gal) # Intrinsic shape of galaxy
            store['int_e2']     = np.random.normal(scale=0.27,size=n_gal)
            store['int_e1'][store['int_e1']>0.7] = 0.7
            store['int_e2'][store['int_e2']>0.7] = 0.7
            store['int_e1'][store['int_e1']<-0.7] = -0.7
            store['int_e2'][store['int_e2']<-0.7] = -0.7
            if params['gal_model'] == 'disk': # Disk only model, no bulge or knot flux 
                store['bflux']  = np.zeros(n_gal)
                store['dflux']  = np.ones(n_gal)
            elif params['gal_model'] == 'bulge': # Bulge only model, no disk or knot flux
                store['bflux']  = np.ones(n_gal)
                store['dflux']  = np.zeros(n_gal)
            else: # General composite model. bflux = bulge flux fraction. dflux*(1-bflux) = disk flux fraction. Remaining flux is in form of star-knots, (1-bflux)*(1-dflux). Knot flux is capped at 50% of disk flux.
                r_ = np.zeros(n_gal)
                gal_rng.generate(r_)
                store['bflux']  = r_
                r_ = np.zeros(n_gal)
                gal_rng.generate(r_)
                store['dflux']  = old_div(r_,4.)+0.75
            store['size']       = self.fwhm_to_hlr(phot['fwhm'][store['pind']]) # half-light radius
            store['z']          = phot['redshift'][store['pind']] # redshift
            for f in list(filter_dither_dict.keys()):
                store[f]        = phot[filter_flux_dict[f]][store['pind']] # magnitude in this filter
            for name in store.dtype.names:
                print(name,np.mean(store[name]),np.min(store[name]),np.max(store[name]))

            # Save truth file with galaxy properties
            return self.dump_truth_gal(filename,store)

            print('-------truth catalog built-------')

        else:
            raise ParamError('COSMOS profiles not currently implemented.')            
            # cosmos gal not guaranteed to work. uncomment at own risk 
            # # Cosmos real or parametric objects
            # if self.params['gal_type'] == 1:
            #     use_real = False
            #     gtype = 'parametric'
            # else:
            #     use_real = True
            #     gtype = 'real'

            # # Load cosmos catalog
            # cat = galsim.COSMOSCatalog(self.params['cat_name'], dir=self.params['cat_dir'], use_real=use_real)
            # self.logger.info('Read in %d galaxies from catalog'%cat.nobjects)

            # rand_ind = []
            # for i in range(self.params['gal_n_use']):
            #     # Select unique cosmos index list with length gal_n_use.
            #     rand_ind.append(int(self.gal_rng()*cat.nobjects))
            # # Make object list of unique cosmos galaxies
            # self.obj_list = cat.makeGalaxy(rand_ind, chromatic=True, gal_type=gtype)

    def init_star(self,params):
        """
        Compiles a list of stars properties to draw. 
        Not working with new structure yet.

        Input 
        params   : parameter dict
        """

        # Make sure star catalog filename is well-formed and link to it
        if isinstance(params['star_sample'],string_types):
            # Provided a catalog of star positions and properties.
            stars = fio.FITS(params['star_sample'])[-1]
            self.n_star = stars.read_header()['NAXIS2']
        else:
            return None

        # # Cut really bright stars that take too long to draw for now
        # mask = np.ones(len(stars),dtype=bool)
        # for f in filter_dither_dict.keys():
        #     mask = mask & (stars_[f]<1e5)
        # stars = stars[mask]

        return stars

class modify_image(object):
    """
    Class to simulate non-idealities and noise of wfirst detector images.
    """

    def __init__(self,params):
        """
        Set up noise properties of image

        Input
        params  : parameter dict
        rng     : Random generator
        """

        self.params    = params

    def add_effects(self,im,pointing,radec,local_wcs,rng,phot=False):
        """
        Add detector effects for WFIRST.

        Input:
        im        : Postage stamp or image.
        pointing  : Pointing object
        radec     : World coordinate position of image
        local_wcs : The local WCS
        phot      : photon shooting mode

        Preserve order:
        1) add_background
        2) add_poisson_noise
        3) recip_failure 
        4) quantize
        5) dark_current
        6) nonlinearity
        7) interpix_cap
        8) Read noise
        9) e_to_ADU
        10) quantize

        Where does persistence get added? Immediately before/after background?
        """

        self.rng       = rng
        self.noise     = self.init_noise_model()

        im, sky_image = self.add_background(im,pointing,radec,local_wcs,phot=phot) # Add background to image and save background
        im = self.add_poisson_noise(im,sky_image,phot=phot) # Add poisson noise to image
        im = self.recip_failure(im) # Introduce reciprocity failure to image
        im.quantize() # At this point in the image generation process, an integer number of photons gets detected
        im = self.dark_current(im) # Add dark current to image
        im = self.nonlinearity(im) # Apply nonlinearity
        im = self.interpix_cap(im) # Introduce interpixel capacitance to image.
        im = self.add_read_noise(im)
        im = self.e_to_ADU(im) # Convert electrons to ADU
        im.quantize() # Finally, the analog-to-digital converter reads in an integer value.
        # Note that the image type after this step is still a float. If we want to actually
        # get integer values, we can do new_img = galsim.Image(im, dtype=int)
        # Since many people are used to viewing background-subtracted images, we return a
        # version with the background subtracted (also rounding that to an int).
        im,sky_image = self.finalize_background_subtract(im,sky_image)
        # im = galsim.Image(im, dtype=int)
        # get weight map
        if not self.params['use_background']:
            return im,None
        sky_image.invertSelf()

        return im, sky_image


    def add_effects_flat(self,im,phot=False):
        """
        Add detector effects for WFIRST.

        Input:
        im        : Postage stamp or image.
        pointing  : Pointing object
        radec     : World coordinate position of image
        local_wcs : The local WCS
        phot      : photon shooting mode

        Preserve order:
        1) add_background
        2) add_poisson_noise
        3) recip_failure 
        4) quantize
        5) dark_current
        6) nonlinearity
        7) interpix_cap
        8) Read noise
        9) e_to_ADU
        10) quantize

        Where does persistence get added? Immediately before/after background?
        """

        # im = self.add_poisson_noise(im,sky_image,phot=phot) # Add poisson noise to image
        im = self.recip_failure(im) # Introduce reciprocity failure to image
        im.quantize() # At this point in the image generation process, an integer number of photons gets detected
        im = self.dark_current(im) # Add dark current to image
        im = self.nonlinearity(im) # Apply nonlinearity
        im = self.interpix_cap(im) # Introduce interpixel capacitance to image.
        im = self.add_read_noise(im)
        im = self.e_to_ADU(im) # Convert electrons to ADU
        im.quantize() # Finally, the analog-to-digital converter reads in an integer value.

        return im

    def get_eff_sky_bg(self,pointing,radec):
        """
        Calculate effective sky background per pixel for nominal wfirst pixel scale.

        Input
        pointing            : Pointing object
        radec               : World coordinate position of image        
        """

        sky_level = wfirst.getSkyLevel(pointing.bpass, world_pos=radec, date=pointing.date)
        sky_level *= (1.0 + wfirst.stray_light_fraction)*wfirst.pixel_scale**2

        return sky_level


    def add_background(self,im,pointing,radec,local_wcs,sky_level=None,thermal_backgrounds=None,phot=False):
        """
        Add backgrounds to image (sky, thermal).

        First we get the amount of zodaical light for a position corresponding to the position of 
        the object. The results are provided in units of e-/arcsec^2, using the default WFIRST
        exposure time since we did not explicitly specify one. Then we multiply this by a factor
        >1 to account for the amount of stray light that is expected. If we do not provide a date
        for the observation, then it will assume that it's the vernal equinox (sun at (0,0) in
        ecliptic coordinates) in 2025.

        Input
        im                  : Image
        pointing            : Pointing object
        radec               : World coordinate position of image
        local_wcs           : Local WCS
        sky_level           : The sky level. None uses current specification.
        thermal_backgrounds : The thermal background of instrument. None uses current specification.
        phot                : photon shooting mode
        """

        # If requested, dump an initial fits image to disk for diagnostics
        if self.params['save_diff']:
            orig = im.copy()
            orig.write('orig.fits')

        # If effect is turned off, return image unchanged
        if not self.params['use_background']:
            return im,None

        # Build current specification sky level if sky level not given
        if sky_level is None:
            sky_level = wfirst.getSkyLevel(pointing.bpass, world_pos=radec, date=pointing.date)
            sky_level *= (1.0 + wfirst.stray_light_fraction)
        # Make a image of the sky that takes into account the spatially variable pixel scale. Note
        # that makeSkyImage() takes a bit of time. If you do not care about the variable pixel
        # scale, you could simply compute an approximate sky level in e-/pix by multiplying
        # sky_level by wfirst.pixel_scale**2, and add that to final_image.

        # Create sky image
        sky_stamp = galsim.Image(bounds=im.bounds, wcs=local_wcs)
        local_wcs.makeSkyImage(sky_stamp, sky_level)

        # This image is in units of e-/pix. Finally we add the expected thermal backgrounds in this
        # band. These are provided in e-/pix/s, so we have to multiply by the exposure time.
        if thermal_backgrounds is None:
            sky_stamp += wfirst.thermal_backgrounds[pointing.filter]*wfirst.exptime
        else:
            sky_stamp += thermal_backgrounds*wfirst.exptime

        # Adding sky level to the image.
        if not phot:
            im += sky_stamp

        # If requested, dump a post-change fits image to disk for diagnostics
        if self.params['save_diff']:
            prev = im.copy()
            diff = prev-orig
            diff.write('sky_a.fits')
        
        return im,sky_stamp

    def init_noise_model(self):
        """
        Generate a poisson noise model.
        """

        return galsim.PoissonNoise(self.rng)

    def add_poisson_noise(self,im,sky_image,phot=False):
        """
        Add pre-initiated poisson noise to image.

        Input
        im : image
        """

        # If effect is turned off, return image unchanged
        if not self.params['use_poisson_noise']:
            return im

        # Check if noise initiated
        if self.noise is None:
            self.init_noise_model()

        # Add poisson noise to image
        if phot:
            sky_image_ = sky_image.copy()
            sky_image_.addNoise(self.noise)
            im += sky_image_
        else:
            im.addNoise(self.noise)

        # If requested, dump a post-change fits image to disk for diagnostics. Both cumulative and iterative delta.
        if self.params['save_diff']:
            diff = im-prev
            diff.write('noise_a.fits')
            diff = im-orig
            diff.write('noise_b.fits')
            prev = im.copy()

        return im

    def recip_failure(self,im,exptime=wfirst.exptime,alpha=wfirst.reciprocity_alpha,base_flux=1.0):
        """
        Introduce reciprocity failure to image.

        Reciprocity, in the context of photography, is the inverse relationship between the
        incident flux (I) of a source object and the exposure time (t) required to produce a given
        response(p) in the detector, i.e., p = I*t. However, in NIR detectors, this relation does
        not hold always. The pixel response to a high flux is larger than its response to a low
        flux. This flux-dependent non-linearity is known as 'reciprocity failure', and the
        approximate amount of reciprocity failure for the WFIRST detectors is known, so we can
        include this detector effect in our images.

        Input
        im        : image
        exptime   : Exposure time
        alpha     : Reciprocity alpha
        base_flux : Base flux
        """

        # If effect is turned off, return image unchanged
        if not self.params['use_recip_failure']:
            return im

        # Add reciprocity effect
        im.addReciprocityFailure(exp_time=exptime, alpha=alpha, base_flux=base_flux)

        # If requested, dump a post-change fits image to disk for diagnostics. Both cumulative and iterative delta.
        if self.params['save_diff']:
            diff = im-prev
            diff.write('recip_a.fits')
            diff = im-orig
            diff.write('recip_b.fits')
            prev = im.copy()

        return im

    def dark_current(self,im,dark_current=None):
        """
        Adding dark current to the image.

        Even when the detector is unexposed to any radiation, the electron-hole pairs that
        are generated within the depletion region due to finite temperature are swept by the
        high electric field at the junction of the photodiode. This small reverse bias
        leakage current is referred to as 'dark current'. It is specified by the average
        number of electrons reaching the detectors per unit time and has an associated
        Poisson noise since it is a random event.

        Input
        im           : image
        dark_current : The dark current to apply
        """

        # If effect is turned off, return image unchanged
        if not self.params['use_dark_current']:
            return im

        # If dark_current is not provided, calculate what it should be based on current specifications
        self.dark_current_ = dark_current
        if self.dark_current_ is None:
            self.dark_current_ = wfirst.dark_current*wfirst.exptime

        # Add dark current to image
        dark_noise = galsim.DeviateNoise(galsim.PoissonDeviate(self.rng, self.dark_current_))
        im.addNoise(dark_noise)

        # NOTE: Sky level and dark current might appear like a constant background that can be
        # simply subtracted. However, these contribute to the shot noise and matter for the
        # non-linear effects that follow. Hence, these must be included at this stage of the
        # image generation process. We subtract these backgrounds in the end.

        # If requested, dump a post-change fits image to disk for diagnostics. Both cumulative and iterative delta.
        if self.params['save_diff']:
            diff = im-prev
            diff.write('dark_a.fits')
            diff = im-orig
            diff.write('dark_b.fits')
            prev = im.copy()

        return im

    def nonlinearity(self,im,NLfunc=wfirst.NLfunc):
        """
        Applying a quadratic non-linearity.

        Note that users who wish to apply some other nonlinearity function (perhaps for other NIR
        detectors, or for CCDs) can use the more general nonlinearity routine, which uses the
        following syntax:
        final_image.applyNonlinearity(NLfunc=NLfunc)
        with NLfunc being a callable function that specifies how the output image pixel values
        should relate to the input ones.

        Input
        im     : Image
        NLfunc : Nonlinearity function
        """

        # If effect is turned off, return image unchanged
        if not self.params['use_nonlinearity']:
            return im

        # Apply the WFIRST nonlinearity routine, which knows all about the nonlinearity expected in
        # the WFIRST detectors. Alternately, use a user-provided function.
        im.applyNonlinearity(NLfunc=NLfunc)

        # If requested, dump a post-change fits image to disk for diagnostics. Both cumulative and iterative delta.
        if self.params['save_diff']:
            diff = im-prev
            diff.write('nl_a.fits')
            diff = im-orig
            diff.write('nl_b.fits')
            prev = im.copy()

        return im

    def interpix_cap(self,im,kernel=wfirst.ipc_kernel):
        """
        Including Interpixel capacitance

        The voltage read at a given pixel location is influenced by the charges present in the
        neighboring pixel locations due to capacitive coupling of sense nodes. This interpixel
        capacitance effect is modeled as a linear effect that is described as a convolution of a
        3x3 kernel with the image. The WFIRST IPC routine knows about the kernel already, so the
        user does not have to supply it.

        Input
        im      : image
        kernel  : Interpixel capacitance kernel
        """

        # If effect is turned off, return image unchanged
        if not self.params['use_interpix_cap']:
            return im

        # Apply interpixel capacitance
        im.applyIPC(kernel, edge_treatment='extend', fill_value=None)

        # If requested, dump a post-change fits image to disk for diagnostics. Both cumulative and iterative delta.
        if self.params['save_diff']:
            diff = im-prev
            diff.write('ipc_a.fits')
            diff = im-orig
            diff.write('ipc_b.fits')
            prev = im.copy()

        return im

    def add_read_noise(self,im,sigma=wfirst.read_noise):
        """
        Adding read noise

        Read noise is the noise due to the on-chip amplifier that converts the charge into an
        analog voltage.  We already applied the Poisson noise due to the sky level, so read noise
        should just be added as Gaussian noise

        Input
        im    : image
        sigma : Variance of read noise
        """

        if not self.params['use_read_noise']:
            return im

        # Create noise realisation and apply it to image
        read_noise = galsim.GaussianNoise(self.rng, sigma=sigma)
        im.addNoise(read_noise)

        return im

    def e_to_ADU(self,im):
        """
        We divide by the gain to convert from e- to ADU. Currently, the gain value in the WFIRST
        module is just set to 1, since we don't know what the exact gain will be, although it is
        expected to be approximately 1. Eventually, this may change when the camera is assembled,
        and there may be a different value for each SCA. For now, there is just a single number,
        which is equal to 1.

        Input 
        im : image
        """

        return old_div(im,wfirst.gain)

    def finalize_sky_im(self,im):
        """
        Finalize sky background for subtraction from final image. Add dark current, 
        convert to analog voltage, and quantize.

        Input 
        im : sky image
        """

        if (self.params['sub_true_background'])&(self.params['use_dark_current']):
            im = (im + round(self.dark_current_))
        im = self.e_to_ADU(im)
        im.quantize()

        return im

    def finalize_background_subtract(self,im,sky):
        """
        Finalize background subtraction of image.

        Input 
        im : image
        sky : sky image
        """

        # If effect is turned off, return image unchanged
        if not self.params['use_background']:
            return im,sky

        sky.quantize() # Quantize sky
        sky = self.finalize_sky_im(sky) # Finalize sky with dark current, convert to ADU, and quantize.
        im -= sky

        # If requested, dump a final fits image to disk for diagnostics. 
        if self.params['save_diff']:
            im.write('final_a.fits')

        return im,sky

class draw_image(object):
    """
    This is where the management of drawing happens (basicaly all the galsim interaction).
    The general process is that 1) a galaxy model is specified from the truth catalog, 2) rotated, sheared, and convolved with the psf, 3) its drawn into a postage samp, 4) that postage stamp is added to a persistent image of the SCA, 5) the postage stamp is finalized by going through make_image(). Objects within the SCA are iterated using the iterate_*() functions, and the final SCA image (self.im) can be completed with self.finalize_sca().
    """

    def __init__(self, params, pointing, modify_image, cats, logger, image_buffer=256, rank=0):
        """
        Sets up some general properties, including defining the object index lists, starting the generator iterators, assigning the SEDs (single stand-ins for now but generally red to blue for bulg/disk/knots), defining SCA bounds, and creating the empty SCA image.

        Input
        params          : parameter dict
        pointing        : Pointing object
        modify_image    : modify_image object
        cats            : init_catalots object
        logger          : logger instance
        gal_ind_list    : List of indices from gal truth catalog to attempt to simulate 
        star_ind_list   : List of indices from star truth catalog to attempt to simulate 
        image_buffer    : Number of pixels beyond SCA to attempt simulating objects that may overlap SCA
        rank            : process rank
        """

        self.params       = params
        self.pointing     = pointing
        self.modify_image = modify_image
        self.cats         = cats
        self.stamp_size   = self.params['stamp_size']
        self.num_sizes    = self.params['num_sizes']
        self.gal_iter     = 0
        self.star_iter    = 0
        self.gal_done     = False
        self.star_done    = False
        self.rank         = rank
        self.rng          = galsim.BaseDeviate(self.params['random_seed'])

        # Setup galaxy SED
        # Need to generalize to vary sed based on input catalog
        self.galaxy_sed_b = galsim.SED(self.params['sedpath_E'], wave_type='Ang', flux_type='flambda')
        self.galaxy_sed_d = galsim.SED(self.params['sedpath_Scd'], wave_type='Ang', flux_type='flambda')
        self.galaxy_sed_n = galsim.SED(self.params['sedpath_Im'],  wave_type='Ang', flux_type='flambda')
        # Setup star SED
        self.star_sed     = galsim.SED(sedpath_Star, wave_type='nm', flux_type='flambda')
        #self.star_sed = galsim.SED('CWW_E_ext.sed', 'A', 'flambda')

        # Galsim bounds object to specify area to simulate objects that might overlap the SCA
        self.b0  = galsim.BoundsI(  xmin=1-old_div(int(image_buffer),2),
                                    ymin=1-old_div(int(image_buffer),2),
                                    xmax=wfirst.n_pix+old_div(int(image_buffer),2),
                                    ymax=wfirst.n_pix+old_div(int(image_buffer),2))
        # Galsim bounds object to specify area to simulate objects that would have centroids that fall on the SCA to save as postage stamps (pixels not on the SCA have weight=0)
        self.b   = galsim.BoundsI(  xmin=1,
                                    ymin=1,
                                    xmax=wfirst.n_pix,
                                    ymax=wfirst.n_pix)

        # SCA image (empty right now)
        if self.params['draw_sca']:
            self.im = galsim.Image(self.b, wcs=self.pointing.WCS)
        else: 
            self.im = None

        # Get sky background for pointing
        self.sky_level = wfirst.getSkyLevel(self.pointing.bpass, 
                                            world_pos=self.pointing.WCS.toWorld(
                                                        galsim.PositionI(old_div(wfirst.n_pix,2),
                                                                        old_div(wfirst.n_pix,2))), 
                                            date=self.pointing.date)
        self.sky_level *= (1.0 + wfirst.stray_light_fraction)*wfirst.pixel_scale**2 # adds stray light and converts to photons/cm^2
        self.sky_level *= self.stamp_size*self.stamp_size # Converts to photons, but uses smallest stamp size to do so - not optimal

    def iterate_gal(self):
        """
        Iterator function to loop over all possible galaxies to draw
        """

        # Check if the end of the galaxy list has been reached; return exit flag (gal_done) True
        # You'll have a bad day if you aren't checking for this flag in any external loop...
        # self.gal_done = True
        # return
        if self.gal_iter == self.cats.get_gal_length():
            self.gal_done = True
            print('Proc '+str(self.rank)+' done with galaxies.')
            return 

        # Reset galaxy information
        self.gal_model = None
        self.gal_stamp = None

        # if self.gal_iter>1000:
        #     self.gal_done = True
        #     return             

        # if self.gal_iter%100==0:
        #     print 'Progress '+str(self.rank)+': Attempting to simulate galaxy '+str(self.gal_iter)+' in SCA '+str(self.pointing.sca)+' and dither '+str(self.pointing.dither)+'.'

        # Galaxy truth index and array for this galaxy
        self.ind,self.gal = self.cats.get_gal(self.gal_iter)
        self.gal_iter    += 1
        self.rng        = galsim.BaseDeviate(self.params['random_seed']+self.ind+self.pointing.dither)

        # if self.ind != 157733:
        #     return

        # if self.ind != 144078:
        #     return

        # If galaxy image position (from wcs) doesn't fall within simulate-able bounds, skip (slower) 
        # If it does, draw it
        if self.check_position(self.gal['ra'],self.gal['dec']):
            self.draw_galaxy()

    def iterate_star(self):
        """
        Iterator function to loop over all possible stars to draw
        """

        # self.star_done = True
        # return 
        # Don't draw stars into postage stamps
        if not self.params['draw_sca']:
            self.star_done = True
            print('Proc '+str(self.rank)+' done with stars.')
            return 
        if not self.params['draw_stars']:
            self.star_done = True
            print('Proc '+str(self.rank)+' not doing stars.')
            return             
        # Check if the end of the star list has been reached; return exit flag (gal_done) True
        # You'll have a bad day if you aren't checking for this flag in any external loop...
        if self.star_iter == self.cats.get_star_length():
            self.star_done = True
            return 

        # Not participating in star parallelisation
        if self.rank == -1:
            self.star_done = True
            return 

        print('Remember to remove this')
        if self.star[self.pointing.filter] > 10:
            return

        # if self.star_iter%10==0:
        #     print 'Progress '+str(self.rank)+': Attempting to simulate star '+str(self.star_iter)+' in SCA '+str(self.pointing.sca)+' and dither '+str(self.pointing.dither)+'.'

        # Star truth index for this galaxy
        self.ind,self.star = self.cats.get_star(self.star_iter)
        self.star_iter    += 1
        self.rng        = galsim.BaseDeviate(self.params['random_seed']+self.ind+self.pointing.dither)

        # If star image position (from wcs) doesn't fall within simulate-able bounds, skip (slower) 
        # If it does, draw it
        if self.check_position(self.star['ra'],self.star['dec']):
            self.draw_star()

    def check_position(self, ra, dec):
        """
        Create the world and image position galsim objects for obj, as well as the local WCS. Return whether object is in SCA (+half-stamp-width border).

        Input
        ra  : RA of object
        dec : Dec of object
        """

        # Galsim world coordinate object (ra,dec)
        self.radec = galsim.CelestialCoord(ra*galsim.radians, dec*galsim.radians)

        # Galsim image coordinate object 
        self.xy = self.pointing.WCS.toImage(self.radec)

        # Galsim integer image coordinate object 
        self.xyI = galsim.PositionI(int(self.xy.x),int(self.xy.y))

        # Galsim image coordinate object holding offset from integer pixel grid 
        self.offset = self.xy-self.xyI

        # Define the local_wcs at this world position
        self.local_wcs = self.pointing.WCS.local(self.xy)

        # Return whether object is in SCA (+half-stamp-width border)
        return self.b0.includes(self.xyI)

    def make_sed_model(self, model, sed):
        #print(sed)
        """
        Modifies input SED to be at appropriate redshift and magnitude, then applies it to the object model.

        Input
        model : Galsim object model
        sed   : Template SED for object
        flux  : flux fraction in this sed
        """

        # Apply correct flux from magnitude for filter bandpass
        sed_ = sed.atRedshift(self.gal['z'])
        sed_ = sed_.withMagnitude(self.gal[self.pointing.filter], self.pointing.bpass)

        # Return model with SED applied
        #print(sed)
        #print(model, sed_)
        return model * sed_

    def galaxy_model(self):
        """
        Generate the intrinsic galaxy model based on truth catalog parameters
        """

        # Generate galaxy model
        # Calculate flux fraction of disk portion 
        flux = (1.-self.gal['bflux']) * self.gal['dflux']
        if flux > 0:
            # If any flux, build Sersic disk galaxy (exponential) and apply appropriate SED
            self.gal_model = galsim.Sersic(1, half_light_radius=1.*self.gal['size'], flux=flux, trunc=10.*self.gal['size'])
            self.gal_model = self.make_sed_model(self.gal_model, self.galaxy_sed_d)
            # self.gal_model = self.gal_model.withScaledFlux(flux)

        # Calculate flux fraction of knots portion 
        flux = (1.-self.gal['bflux']) * (1.-self.gal['dflux'])
        if flux > 0:
            # If any flux, build star forming knots model and apply appropriate SED
            rng   = galsim.BaseDeviate(self.params['random_seed']+self.ind)
            #knots = galsim.RandomKnots(self.params['knots'], half_light_radius=1.*self.gal['size'], flux=flux, rng=rng) 
            sed = galsim.SED('CWW_E_ext.sed', 'A', 'flambda')
            #knots = galsim.RandomKnots(10, half_light_radius=1.3, flux=100, rng=rng)
            knots = galsim.galsim.RandomKnots(npoints=self.params['knots'], half_light_radius=1.*self.gal['size'], flux=flux, rng=rng)
            #self.gal_model = galsim.ChromaticObject(knots) * sed
            #knots = galsim.RandomKnots(10, half_light_radius=1.3, flux=100)
            knots = self.make_sed_model(galsim.ChromaticObject(knots), self.galaxy_sed_n)
            # knots = knots.withScaledFlux(flux)
            # Sum the disk and knots, then apply intrinsic ellipticity to the disk+knot component. Fixed intrinsic shape, but can be made variable later.
            #self.gal_model = galsim.Add([self.gal_model, knots])
            self.gal_model = self.gal_model.shear(e1=self.gal['int_e1'], e2=self.gal['int_e2'])
 
        # Calculate flux fraction of bulge portion 
        flux = self.gal['bflux']
        if flux > 0:
            # If any flux, build Sersic bulge galaxy (de vacaleurs) and apply appropriate SED
            bulge = galsim.Sersic(4, half_light_radius=1.*self.gal['size'], flux=flux, trunc=10.*self.gal['size']) 
            # Apply intrinsic ellipticity to the bulge component. Fixed intrinsic shape, but can be made variable later.
            bulge = bulge.shear(e1=self.gal['int_e1'], e2=self.gal['int_e2'])
            # Apply the SED
            bulge = self.make_sed_model(bulge, self.galaxy_sed_b)
            # bulge = bulge.withScaledFlux(flux)

            if self.gal_model is None:
                # No disk or knot component, so save the galaxy model as the bulge part
                self.gal_model = bulge
            else:
                # Disk/knot component, so save the galaxy model as the sum of two parts
                self.gal_model = galsim.Add([self.gal_model, bulge])

    def galaxy(self):
        """
        Call galaxy_model() to get the intrinsic galaxy model, then apply properties relevant to its observation
        """

        # Build intrinsic galaxy model
        self.galaxy_model()

        # Random rotation (pairs of objects are offset by pi/2 to cancel shape noise)
        self.gal_model = self.gal_model.rotate(self.gal['rot']*galsim.radians) 
        # Apply a shear
        self.gal_model = self.gal_model.shear(g1=self.gal['g1'],g2=self.gal['g2'])
        # Rescale flux appropriately for wfirst
        self.gal_model = self.gal_model * galsim.wfirst.collecting_area * galsim.wfirst.exptime

        # Ignoring chromatic stuff for now for speed, so save correct flux of object
        flux = self.gal_model.calculateFlux(self.pointing.bpass)
        self.mag = self.gal_model.calculateMagnitude(self.pointing.bpass)
        # print 'galaxy flux',flux
        # Evaluate the model at the effective wavelength of this filter bandpass (should change to effective SED*bandpass?)
        # This makes the object achromatic, which speeds up drawing and convolution
        self.gal_model  = self.gal_model.evaluateAtWavelength(self.pointing.bpass.effective_wavelength)
        # Reassign correct flux
        self.gal_model  = self.gal_model.withFlux(flux) # reapply correct flux
        
        if old_div(self.sky_level,flux) < galsim.GSParams().folding_threshold:
            gsparams = galsim.GSParams( folding_threshold=old_div(self.sky_level,flux),
                                        maximum_fft_size=16384 )
        else:
            gsparams = galsim.GSParams( maximum_fft_size=16384 )

        # Convolve with PSF
        self.gal_model = galsim.Convolve(self.gal_model.withGSParams(gsparams), self.pointing.load_psf(self.xyI), propagate_gsparams=False)
 
        # Convolve with additional los motion (jitter), if any
        if self.pointing.los_motion is not None:
            self.gal_model = galsim.Convolve(self.gal_model, self.pointing.los_motion)

        # chromatic stuff replaced by above lines
        # # Draw galaxy igal into stamp.
        # self.gal_list[igal].drawImage(self.pointing.bpass[self.params['filter']], image=gal_stamp)
        # # Add detector effects to stamp.

    def star_model(self, sed = None, mag = 0.):
        """
        Create star model for PSF or for drawing stars into SCA

        Input
        sed  : The stellar SED
        mag  : The magnitude of the star
        """

        # Generate star model (just a delta function) and apply SED
        if sed is not None:
            if mag < 5:
                sed_ = sed.withMagnitude(5., self.pointing.bpass)
            else:
                sed_ = sed.withMagnitude(mag, self.pointing.bpass)
            self.st_model = galsim.DeltaFunction() * sed_  * wfirst.collecting_area * wfirst.exptime
            flux = self.st_model.calculateFlux(self.pointing.bpass)
            #fft = old_div(self.sky_level,flux)
        else:
            self.st_model = galsim.DeltaFunction(flux=1.)
            flux = 1.

        # Evaluate the model at the effective wavelength of this filter bandpass (should change to effective SED*bandpass?)
        # This makes the object achromatic, which speeds up drawing and convolution
        self.st_model = self.st_model.evaluateAtWavelength(self.pointing.bpass.effective_wavelength)
        # reassign correct flux
        self.st_model = self.st_model.withFlux(flux)

        # Convolve with PSF
        if mag!=0.:
            if mag<12:
<<<<<<< HEAD
                self.st_model = galsim.Convolve(self.st_model, self.pointing.load_psf(self.xyI).withGSParams(galsim.GSParams(folding_threshold=self.params['star_ft'])))
            else:
                self.st_model = galsim.Convolve(self.st_model, self.pointing.load_psf(self.xyI))
=======
                psf = self.pointing.load_psf(self.xyI).withGSParams(galsim.GSParams(folding_threshold=self.params['star_ft']))
            else:
                psf = self.pointing.load_psf(self.xyI)
            self.st_model = galsim.Convolve(self.st_model, psf)
>>>>>>> ea701b4c
            #self.st_model = galsim.Convolve(self.st_model, self.pointing.load_psf(self.xyI).withGSParams(galsim.GSParams(folding_threshold=self.params['star_ft'])), propagate_gsparams=False)
            #self.st_model = galsim.Convolve(self.st_model, self.pointing.load_psf(self.xyI).withGSParams(galsim.GSParams(folding_threshold=self.params['star_ft'])), propagate_gsparams=False)
        else:
            self.st_model = galsim.Convolve(self.st_model, self.pointing.load_psf(self.xyI))

        # Convolve with additional los motion (jitter), if any
        if self.pointing.los_motion is not None:
            self.st_model = galsim.Convolve(self.st_model, self.pointing.los_motion)

        # old chromatic version
        # self.psf_list[igal].drawImage(self.pointing.bpass[self.params['filter']],image=psf_stamp, wcs=local_wcs)

    def get_stamp_size_factor(self,obj,factor=5):
        """
        Select the stamp size multiple to use.

        Input
        obj    : Galsim object
        factor : Factor to multiple suggested galsim stamp size by
        """

        return old_div(int(obj.getGoodImageSize(wfirst.pixel_scale)), self.stamp_size)
        # return 2*np.ceil(1.*np.ceil(self.gal['size']/(np.sqrt(2*np.log(2)))*1.25)/self.stamp_size)

    def draw_galaxy(self):
        """
        Draw the galaxy model into the SCA (neighbors and blending) and/or the postage stamp (isolated).
        """

        self.gal_stamp_too_large = False

        # Build galaxy model that will be drawn into images
        self.galaxy()

        stamp_size_factor = self.get_stamp_size_factor(self.gal_model)

        # # Skip drawing some really huge objects (>twice the largest stamp size)
        # if stamp_size_factor>2.*self.num_sizes:
        #     return

        # Create postage stamp bounds at position of object
        b = galsim.BoundsI( xmin=self.xyI.x-old_div(int(stamp_size_factor*self.stamp_size),2)+1,
                            ymin=self.xyI.y-old_div(int(stamp_size_factor*self.stamp_size),2)+1,
                            xmax=self.xyI.x+old_div(int(stamp_size_factor*self.stamp_size),2),
                            ymax=self.xyI.y+old_div(int(stamp_size_factor*self.stamp_size),2))

        # If this postage stamp doesn't overlap the SCA bounds at all, no reason to draw anything
        if not (b&self.b).isDefined():
            return

        # Create postage stamp for galaxy
        gal_stamp = galsim.Image(b, wcs=self.pointing.WCS)

        # Draw galaxy model into postage stamp. This is the basis for both the postage stamp output and what gets added to the SCA image. This will obviously create biases if the postage stamp is too small - need to monitor that.
        self.gal_model.drawImage(image=gal_stamp,offset=self.offset,method='phot',rng=self.rng)
        # gal_stamp.write(str(self.ind)+'.fits')

        # Add galaxy stamp to SCA image
        if self.params['draw_sca']:
            self.im[b&self.b] = self.im[b&self.b] + gal_stamp[b&self.b]

        # If object too big for stamp sizes, skip saving a stamp
        if stamp_size_factor>=self.num_sizes:
            print('too big stamp',stamp_size_factor,stamp_size_factor*self.stamp_size)
            self.gal_stamp_too_large = True
            return

        # Check if galaxy center falls on SCA
        # Apply background, noise, and WFIRST detector effects
        # Get final galaxy stamp and weight map
        if self.b.includes(self.xyI):
            gal_stamp, weight = self.modify_image.add_effects(gal_stamp[b&self.b],self.pointing,self.radec,self.pointing.WCS,self.rng,phot=True)

            # Copy part of postage stamp that falls on SCA - set weight map to zero for parts outside SCA
            self.gal_stamp = galsim.Image(b, wcs=self.pointing.WCS)
            self.gal_stamp[b&self.b] = self.gal_stamp[b&self.b] + gal_stamp[b&self.b]
            self.weight_stamp = galsim.Image(b, wcs=self.pointing.WCS)
            if weight != None:
                self.weight_stamp[b&self.b] = self.weight_stamp[b&self.b] + weight[b&self.b]

            # If we're saving the true PSF model, simulate an appropriate unit-flux star and draw it (oversampled) at the position of the galaxy
            if self.params['draw_true_psf']:
                self.star_model() #Star model for PSF (unit flux)
                # Create modified WCS jacobian for super-sampled pixelisation
                wcs = galsim.JacobianWCS(dudx=old_div(self.local_wcs.dudx,self.params['oversample']),
                                         dudy=old_div(self.local_wcs.dudy,self.params['oversample']),
                                         dvdx=old_div(self.local_wcs.dvdx,self.params['oversample']),
                                         dvdy=old_div(self.local_wcs.dvdy,self.params['oversample']))
                # Create postage stamp bounds at position of object
                b_psf = galsim.BoundsI( xmin=self.xyI.x-old_div(int(self.params['psf_stampsize']),2)+1,
                                    ymin=self.xyI.y-old_div(int(self.params['psf_stampsize']),2)+1,
                                    xmax=self.xyI.x+old_div(int(self.params['psf_stampsize']),2),
                                    ymax=self.xyI.y+old_div(int(self.params['psf_stampsize']),2))
                # Create postage stamp bounds at position of object
                b_psf2 = galsim.BoundsI( xmin=self.xyI.x-old_div(int(self.params['psf_stampsize']*self.params['oversample']),2)+1,
                                    ymin=self.xyI.y-old_div(int(self.params['psf_stampsize']*self.params['oversample']),2)+1,
                                    xmax=self.xyI.x+old_div(int(self.params['psf_stampsize']*self.params['oversample']),2),
                                    ymax=self.xyI.y+old_div(int(self.params['psf_stampsize']*self.params['oversample']),2))
                # Create psf stamp with oversampled pixelisation
                self.psf_stamp = galsim.Image(b_psf, wcs=self.pointing.WCS)
                self.psf_stamp2 = galsim.Image(b_psf2, wcs=wcs)
                # Draw PSF into postage stamp
                self.st_model.drawImage(image=self.psf_stamp,wcs=self.pointing.WCS)
                self.st_model.drawImage(image=self.psf_stamp2,wcs=wcs)

    def draw_star(self):
        """
        Draw a star into the SCA
        """

        # Get star model with given SED and flux
        self.star_model(sed=self.star_sed,mag=self.star[self.pointing.filter])

        # Get good stamp size multiple for star
        #stamp_size_factor = self.get_stamp_size_factor(self.st_model.withGSParams(gsparams))
        stamp_size_factor = 40

        # Create postage stamp bounds for star
        # b = galsim.BoundsI( xmin=self.xyI.x-int(stamp_size_factor*self.stamp_size)/2,
        #                     ymin=self.xyI.y-int(stamp_size_factor*self.stamp_size)/2,
        #                     xmax=self.xyI.x+int(stamp_size_factor*self.stamp_size)/2,
        #                     ymax=self.xyI.y+int(stamp_size_factor*self.stamp_size)/2 )
        b = galsim.BoundsI( xmin=self.xyI.x-old_div(int(stamp_size_factor*self.stamp_size),2),
                            ymin=self.xyI.y-old_div(int(stamp_size_factor*self.stamp_size),2),
                            xmax=self.xyI.x+old_div(int(stamp_size_factor*self.stamp_size),2),
                            ymax=self.xyI.y+old_div(int(stamp_size_factor*self.stamp_size),2) )

        # If postage stamp doesn't overlap with SCA, don't draw anything
        if not (b&self.b).isDefined():
            return

        # Create star postage stamp
        star_stamp = galsim.Image(b, wcs=self.pointing.WCS)

        # Draw star model into postage stamp
        self.st_model.drawImage(image=star_stamp,offset=self.offset,method='phot',rng=self.rng,maxN=1000000)

        # star_stamp.write('/fs/scratch/cond0083/wfirst_sim_out/images/'+str(self.ind)+'.fits.gz')

        # Add star stamp to SCA image
        self.im[b&self.b] = self.im[b&self.b] + star_stamp[b&self.b]
        # self.st_model.drawImage(image=self.im,add_to_image=True,offset=self.xy-self.im.true_center,method='phot',rng=self.rng,maxN=1000000)

    def retrieve_stamp(self):
        """
        Helper function to accumulate various information about a postage stamp and return it in dictionary form.
        """

        if self.gal_stamp is None:
            return None

        if self.gal_stamp_too_large:
            # stamp size too big
            return {'ind'    : self.ind, # truth index
                    'ra'     : self.gal['ra'], # ra of galaxy
                    'dec'    : self.gal['dec'], # dec of galaxy
                    'x'      : self.xy.x, # SCA x position of galaxy
                    'y'      : self.xy.y, # SCA y position of galaxy
                    'dither' : self.pointing.dither, # dither index
                    'mag'    : self.mag, #Calculated magnitude
                    'stamp'  : self.get_stamp_size_factor(self.gal_model)*self.stamp_size, # Get stamp size in pixels
                    'gal'    : None, # Galaxy image object (includes metadata like WCS)
                    'psf'    : None, # Flattened array of PSF image
                    'psf2'    : None, # Flattened array of PSF image
                    'weight' : None } # Flattened array of weight map

        return {'ind'    : self.ind, # truth index
                'ra'     : self.gal['ra'], # ra of galaxy
                'dec'    : self.gal['dec'], # dec of galaxy
                'x'      : self.xy.x, # SCA x position of galaxy
                'y'      : self.xy.y, # SCA y position of galaxy
                'dither' : self.pointing.dither, # dither index
                'mag'    : self.mag, #Calculated magnitude
                'stamp'  : self.get_stamp_size_factor(self.gal_model)*self.stamp_size, # Get stamp size in pixels
                'gal'    : self.gal_stamp, # Galaxy image object (includes metadata like WCS)
                'psf'    : self.psf_stamp.array.flatten(), # Flattened array of PSF image
                'psf2'   : self.psf_stamp2.array.flatten(), # Flattened array of PSF image
                'weight' : self.weight_stamp.array.flatten() } # Flattened array of weight map

    def finalize_sca(self):
        """
        # Apply background, noise, and WFIRST detector effects to SCA image
        # Get final SCA image and weight map
        """

        # World coordinate of SCA center
        radec = self.pointing.WCS.toWorld(galsim.PositionI(old_div(wfirst.n_pix,2),old_div(wfirst.n_pix,2)))
        # Apply background, noise, and WFIRST detector effects to SCA image and return final SCA image and weight map
        return self.modify_image.add_effects(self.im,self.pointing,radec,self.pointing.WCS,self.rng,phot=True)[0]

class accumulate_output_disk(object):

    def __init__(self, param_file, filter_, pix, comm, ignore_missing_files = False, setup = False,condor_build=False, shape=False, shape_iter = None, shape_cnt = None):

        self.params     = yaml.load(open(param_file))
        self.param_file = param_file
        # Do some parsing
        for key in list(self.params.keys()):
            if self.params[key]=='None':
                self.params[key]=None
            if self.params[key]=='none':
                self.params[key]=None
            if self.params[key]=='True':
                self.params[key]=True
            if self.params[key]=='False':
                self.params[key]=False
        self.ditherfile = self.params['dither_file']
        logging.basicConfig(format="%(message)s", level=logging.INFO, stream=sys.stdout)
        self.logger = logging.getLogger('wfirst_sim')
        self.pointing   = pointing(self.params,self.logger,filter_=filter_,sca=None,dither=None)
        self.pix = pix
        self.skip = False

        self.comm = comm
        status = MPI.Status()
        if self.comm is None:
            self.rank = 0
            self.size = 1
        else:
            self.rank = self.comm.Get_rank()
            self.size = self.comm.Get_size()

        self.shape_iter = shape_iter
        if self.shape_iter is None:
            self.shape_iter = 0
        self.shape_cnt  = shape_cnt
        if self.shape_cnt is None:
            self.shape_cnt = 1

        print('mpi check',self.rank,self.size)
        if not condor:
            #os.chdir(os.environ['TMPDIR'].replace('[','[').replace(']',']'))
            # change the working directory. 
            print("where is my working directory.")
            #os.chdir("/home/my137/tmp_wd")

        if shape:
            self.file_exists = True
            #if not condor:
            #    raise ParamError('Not intended to work outside condor.')
            if ('output_meds' not in self.params) or ('psf_meds' not in self.params):
                raise ParamError('Must define both output_meds and psf_meds in yaml')
            if (self.params['output_meds'] is None) or (self.params['psf_meds'] is None):
                raise ParamError('Must define both output_meds and psf_meds in yaml')
            print('shape',self.shape_iter,self.shape_cnt)
            self.load_index()

            self.local_meds = get_filename(self.params['out_path'],
                    'meds',
                    self.params['output_meds'],
                    var=self.pointing.filter+'_'+str(self.pix),
                    ftype='fits',
                    overwrite=False)

            self.local_meds_psf = get_filename(self.params['psf_path'],
                    'meds',
                    self.params['psf_meds'],
                    var=self.pointing.filter+'_'+str(self.pix),
                    ftype='fits',
                    overwrite=False)

            shutil.copy(self.local_meds+'.gz', "/home/my137/tmp_wd")
            print(self.local_meds)

            
        else:
            self.file_exists = False

        if (not setup)&(not condor_build):
            if self.rank==0:
                make = True
            else:
                make = False

            cwd = os.getcwd()

            self.meds_filename = get_filename(self.params['out_path'],
                                'meds',
                                self.params['output_meds'],
                                var=self.pointing.filter+'_'+str(self.pix),
                                ftype='fits.gz',
                                overwrite=False,
                                make=make)
            self.local_meds = get_filename('./',
                                '',
                                self.params['output_meds'],
                                var=self.pointing.filter+'_'+str(self.pix),
                                ftype='fits',
                                overwrite=False,
                                make=make)

            self.local_meds_psf = self.local_meds
            
            print("where is my working directory.", cwd)
            #os.system( 'gunzip /home/my137/tmp_wd/'+self.local_meds+'.gz')
            #os.system( 'ls')
            if self.local_meds != self.local_meds_psf:
                os.system('gunzip '+self.local_meds_psf+'.gz')

            if 'psf_meds' in self.params:
                if self.params['psf_meds'] is not None:
                    self.meds_psf = get_filename(self.params['psf_path'],
                            'meds',
                            self.params['psf_meds'],
                            var=self.pointing.filter+'_'+str(self.pix),
                            ftype='fits.gz',
                            overwrite=False,make=False)
                    if self.meds_psf!=self.meds_filename:
                        self.local_meds_psf = get_filename('./',
                                    '',
                                    self.params['psf_meds'],
                                    var=self.pointing.filter+'_'+str(self.pix),
                                    ftype='fits.gz',
                                    overwrite=False)
                    #if not condor:
                    #    if self.meds_psf!=self.meds_filename:
                    #        shutil.copy(self.meds_psf,self.local_meds_psf+'.gz')
                    #        os.system( 'gunzip '+self.local_meds_psf+'.gz')
            return

        if self.rank>0:
            return

        print('to before setup')
        if setup:
            self.accumulate_index_table()
            return

        if condor_build:
            self.load_index(full=True)
            self.condor_build()
            return

        self.load_index()
        tmp = self.EmptyMEDS()
        if tmp is None:
            self.skip = True
            return
        if tmp:
            shutil.copy(self.meds_filename,self.local_meds+'.gz')
            os.system( 'gunzip '+self.local_meds+'.gz')
            self.file_exists = True
            return 
        self.accumulate_dithers()


    def accumulate_index_table(self):

        print('inside accumulate')

        index_filename = get_filename(self.params['out_path'],
                            'truth',
                            self.params['output_meds'],
                            var=self.pointing.filter+'_index_sorted',
                            ftype='fits.gz',
                            overwrite=False)

        if (os.path.exists(index_filename)) and (not self.params['overwrite']):

            print('break accumulate')
            return

        else:

            if not setup:
                raise ParamError('Trying to setup index file in potentially parallel run. Run with setup first.')

            print('good accumulate')
            index_files = get_filenames(self.params['out_path'],
                                        'truth',
                                        self.params['output_meds'],
                                        var='index'+'_'+self.pointing.filter,
                                        ftype='fits')

            print('good2 accumulate',index_files)
            length = 0
            for filename in index_files:
                print('length ',filename)
                length+=fio.FITS(filename)[-1].read_header()['NAXIS2']

            print('tmp')

            self.index = np.zeros(length,dtype=fio.FITS(index_files[0])[-1].read().dtype)
            length = 0
            for filename in index_files:
                print('reading ',filename)
                f = fio.FITS(filename)[-1].read()
                self.index[length:length+len(f)] = f
                length += len(f)

            self.index = self.index[np.argsort(self.index, order=['ind','dither'])]

            steps = np.where(np.roll(self.index['ind'],1)!=self.index['ind'])[0]
            self.index_ = np.zeros(len(self.index)+len(np.unique(self.index['ind'])),dtype=self.index.dtype)
            for name in self.index.dtype.names:
                if name=='dither':
                    self.index_[name] = np.insert(self.index[name],steps,np.ones(len(steps))*-1)
                else:
                    self.index_[name] = np.insert(self.index[name],steps,self.index[name][steps])

            self.index = self.index_
            self.index_= None
            self.index['ra']  = np.degrees(self.index['ra'])
            self.index['dec'] = np.degrees(self.index['dec'])
            fio.write(index_filename,self.index,clobber=True)

    def condor_build(self):

        if not self.params['condor']:
            return

        a = """#-*-shell-script-*- 

universe     = vanilla
Requirements = OSGVO_OS_VERSION == "7" && CVMFS_oasis_opensciencegrid_org_REVISION >= 10686 && (HAS_CVMFS_sw_lsst_eu =?= True)

+ProjectName = "duke.lsst"
+WantsCvmfsStash = true
request_memory = 4G

should_transfer_files = YES
when_to_transfer_output = ON_EXIT_OR_EVICT
Executable     = ../run_osg.sh
transfer_output_files   = meds
Initialdir     = /stash/user/troxel/wfirst_sim_%s/
log            = %s_meds_log_$(MEDS).log
Arguments = %s_osg.yaml H158 meds $(MEDS)
Output         = %s_meds_$(MEDS).log
Error          = %s_meds_$(MEDS).log


""" % (self.params['output_meds'],self.params['output_tag'],self.params['output_tag'],self.params['output_tag'],self.params['output_tag'])

        a2 = """#-*-shell-script-*- 

universe     = vanilla
Requirements = OSGVO_OS_VERSION == "7" && CVMFS_oasis_opensciencegrid_org_REVISION >= 10686 && (HAS_CVMFS_sw_lsst_eu =?= True)

+ProjectName = "duke.lsst"
+WantsCvmfsStash = true
request_memory = 2G

should_transfer_files = YES
when_to_transfer_output = ON_EXIT_OR_EVICT
Executable     = ../run_osg.sh
transfer_output_files   = ngmix
Initialdir     = /stash/user/troxel/wfirst_sim_%s/
log            = %s_shape_log_$(MEDS)_$(ITER).log
Arguments = %s_osg.yaml H158 meds shape $(MEDS) $(ITER) 5
Output         = %s_shape_$(MEDS)_$(ITER).log
Error          = %s_shape_$(MEDS)_$(ITER).log


""" % (self.params['output_meds'],self.params['output_tag'],self.params['output_tag'],self.params['output_tag'],self.params['output_tag'])

        b = """transfer_input_files    = /home/troxel/wfirst_stack/wfirst_stack.tar.gz, \
/home/troxel/wfirst_imsim_paper1/code/osg_runs/%s/%s_osg.yaml, \
/home/troxel/wfirst_imsim_paper1/code/meds_pix_list.txt, \
/stash/user/troxel/wfirst_sim_%s/run.tar""" % (self.params['output_meds'],self.params['output_tag'],self.params['output_meds'])

        # print(self.index)
        pix0 = self.get_index_pix()
        # print(pix0)
        p = np.unique(pix0)
        p2 = np.array_split(p,10)
        for ip2,p2_ in enumerate(p2):
            script = a+"""
"""
            print(p)
            for ip,p_ in enumerate(p2_):
                # if ip>3:
                #     continue
                meds_psf = get_filename(self.params['psf_path'],
                'meds',
                self.params['psf_meds'],
                var=self.pointing.filter+'_'+str(p_),
                ftype='fits.gz',
                overwrite=False,make=False)
                file_list = ''
                stamps_used = np.unique(self.index[['dither','sca']][pix0==p_])
                for i in range(len(stamps_used)):
                    if stamps_used['dither'][i]==-1:
                        continue
                    print(p_,i)
                    # filename = '/stash/user/troxel/wfirst_sim_fiducial/stamps/fiducial_H158_'+str(stamps_used['dither'][i])+'/'+str(stamps_used['sca'][i])+'_0.cPickle'
                    filename = get_filename(self.params['condor_zip_dir'],
                                            'stamps',
                                            self.params['output_meds'],
                                            var=self.pointing.filter+'_'+str(stamps_used['dither'][i]),
                                            name2=str(stamps_used['sca'][i])+'_0',
                                            ftype='cPickle.gz',
                                            overwrite=False,make=False)
                    file_list+=', '+filename
                d = """MEDS=%s
Queue

""" % (str(p_))
                script+="""
"""+b
                if 'psf_meds' in self.params:
                    if self.params['psf_meds'] is not None:
                        if self.params['psf_meds']!=self.params['output_meds']:
                            script+=', '+meds_psf
                script+=file_list+"""
"""+d

            # print(script)
            # print(self.params['psf_meds'])
            f = open(self.params['output_tag']+'_meds_run_osg_'+str(ip2)+'.sh','w')
            f.write(script)
            f.close()

        script = a2+"""
"""
        meds_psf = get_filename(self.params['psf_path'],
                            'meds',
                            self.params['psf_meds'],
                            var=self.pointing.filter+'_$(MEDS)',
                            ftype='fits.gz',
                            overwrite=False,make=False)
        meds = get_filename(self.params['condor_zip_dir'],
                            'meds',
                            self.params['output_meds'],
                            var=self.pointing.filter+'_$(MEDS)',
                            ftype='fits.gz',
                            overwrite=False,make=False)
        script+="""
"""+b
        script+=', '+meds
        if 'psf_meds' in self.params:
            if self.params['psf_meds'] is not None:
                if self.params['psf_meds']!=self.params['output_meds']:
                    script+=', '+meds_psf

        for ip,p_ in enumerate(p):
            d = """MEDS=%s
Queue ITER from seq 0 1 4 |

""" % (str(p_))
            script+="""
"""+d
        
        f = open(self.params['output_tag']+'_meds_shape_osg.sh','w')
        f.write(script)
        f.close()

    def load_index(self,full=False):

        index_filename = get_filename(self.params['out_path'],
                            'truth',
                            self.params['output_meds'],
                            var=self.pointing.filter+'_index_sorted',
                            ftype='fits.gz',
                            overwrite=False)

        self.index = fio.FITS(index_filename)[-1].read()
        if full:
            self.index = self.index[self.index['stamp']!=0]
        else:
            self.index = self.index[(self.index['stamp']!=0) & (self.get_index_pix()==self.pix)]
        # print 'debugging here'
        # self.index = self.index[self.index['ind']<np.unique(self.index['ind'])[5]]
        # print self.index
        self.steps = np.where(np.roll(self.index['ind'],1)!=self.index['ind'])[0]
        # print self.steps
        # print 'debugging here'

    def mask_index(self,pix):

        return self.index[self.get_index_pix()==pix]

    def get_index_pix(self):

        return hp.ang2pix(self.params['nside'],old_div(np.pi,2.)-np.radians(self.index['dec']),np.radians(self.index['ra']),nest=True)

    def EmptyMEDS(self):
        """
        Based on galsim.des.des_meds.WriteMEDS().
        """

        from galsim._pyfits import pyfits

        if len(self.index)==0:
            print('skipping due to no objects')
            return None

        if (os.path.exists(self.meds_filename+'.gz')) or (os.path.exists(self.meds_filename)):
            if not self.params['overwrite']:
                print('skipping due to file exists')
                return True
            os.remove(self.meds_filename+'.gz')
            if os.path.exists(self.meds_filename):
                os.remove(self.meds_filename)
        if os.path.exists(self.local_meds):
            os.remove(self.local_meds)
        if os.path.exists(self.local_meds+'.gz'):
            os.remove(self.local_meds+'.gz')

        print(self.local_meds)
        m = fio.FITS(self.local_meds,'rw',clobber=True)

        print('Starting empty meds pixel',self.pix)
        indices = self.index['ind']
        bincount = np.bincount(indices)
        indcheck = np.where(bincount>0)[0]
        bincount = bincount[bincount>0]
        MAX_NCUTOUTS = np.max(bincount)
        assert np.sum(bincount==1) == 0
        assert np.all(indcheck==np.unique(indices))
        assert np.all(indcheck==indices[self.steps])
        cum_exps = len(indices)
        # get number of objects
        n_obj = len(indcheck)

        # get the primary HDU
        primary = pyfits.PrimaryHDU()

        # second hdu is the object_data
        # cf. https://github.com/esheldon/meds/wiki/MEDS-Format
        dtype = [
            ('id', 'i8'),
            ('number', 'i8'),
            ('box_size', 'i8'),
            ('psf_box_size', 'i8'),
            ('psf_box_size2', 'i8'),
            ('ra','f8'),
            ('dec','f8'),
            ('ncutout', 'i8'),
            ('file_id', 'i8', (MAX_NCUTOUTS,)),
            ('start_row', 'i8', (MAX_NCUTOUTS,)),
            ('psf_start_row', 'i8', (MAX_NCUTOUTS,)),
            ('psf_start_row2', 'i8', (MAX_NCUTOUTS,)),
            ('orig_row', 'f8', (MAX_NCUTOUTS,)),
            ('orig_col', 'f8', (MAX_NCUTOUTS,)),
            ('orig_start_row', 'i8', (MAX_NCUTOUTS,)),
            ('orig_start_col', 'i8', (MAX_NCUTOUTS,)),
            ('cutout_row', 'f8', (MAX_NCUTOUTS,)),
            ('cutout_col', 'f8', (MAX_NCUTOUTS,)),
            ('dudrow', 'f8', (MAX_NCUTOUTS,)),
            ('dudcol', 'f8', (MAX_NCUTOUTS,)),
            ('dvdrow', 'f8', (MAX_NCUTOUTS,)),
            ('dvdcol', 'f8', (MAX_NCUTOUTS,)),
            ('dither', 'i8', (MAX_NCUTOUTS,)),
            ('sca', 'i8', (MAX_NCUTOUTS,)),
        ]

        data                 = np.zeros(n_obj,dtype)
        data['id']           = np.arange(n_obj)
        data['number']       = self.index['ind'][self.steps]
        data['ra']           = self.index['ra'][self.steps]
        data['dec']          = self.index['dec'][self.steps]
        data['ncutout']      = bincount
        for i in range(len(self.steps)-1):
            data['box_size'][i] = np.min(self.index['stamp'][self.steps[i]:self.steps[i+1]])
        data['box_size'][i+1]   = np.min(self.index['stamp'][self.steps[-1]:])
        data['psf_box_size'] = np.ones(n_obj)*self.params['psf_stampsize']
        data['psf_box_size2'] = np.ones(n_obj)*self.params['psf_stampsize']*self.params['oversample']
        m.write(data,extname='object_data')

        length = np.sum(bincount*data['box_size']**2)
        psf_length = np.sum(bincount*data['psf_box_size']**2)
        psf_length2 = np.sum(bincount*data['psf_box_size2']**2)
        # print 'lengths',length,psf_length,bincount,data['box_size']

        # third hdu is image_info
        dtype = [
            ('image_path', 'S256'),
            ('image_ext', 'i8'),
            ('weight_path', 'S256'),
            ('weight_ext', 'i8'),
            ('seg_path','S256'),
            ('seg_ext','i8'),
            ('bmask_path', 'S256'),
            ('bmask_ext', 'i8'),
            ('bkg_path', 'S256'),
            ('bkg_ext', 'i8'),
            ('image_id', 'i8'),
            ('image_flags', 'i8'),
            ('magzp', 'f8'),
            ('scale', 'f8'),
            ('position_offset', 'f8'),
        ]

        gstring             = 'generated_by_galsim'
        data                = np.zeros(n_obj,dtype)
        data['image_path']  = gstring
        data['weight_path'] = gstring
        data['seg_path']    = gstring
        data['bmask_path']  = gstring
        data['bkg_path']    = gstring
        data['magzp']       = 30
        m.write(data,extname='image_info')

        # fourth hdu is metadata
        # default values?
        dtype = [
            ('magzp_ref', 'f8'),
            ('DESDATA', 'S256'),
            ('cat_file', 'S256'),
            ('coadd_image_id', 'S256'),
            ('coadd_file','S256'),
            ('coadd_hdu','i8'),
            ('coadd_seg_hdu', 'i8'),
            ('coadd_srclist', 'S256'),
            ('coadd_wt_hdu', 'i8'),
            ('coaddcat_file', 'S256'),
            ('coaddseg_file', 'S256'),
            ('cutout_file', 'S256'),
            ('max_boxsize', 'S3'),
            ('medsconv', 'S3'),
            ('min_boxsize', 'S2'),
            ('se_badpix_hdu', 'i8'),
            ('se_hdu', 'i8'),
            ('se_wt_hdu', 'i8'),
            ('seg_hdu', 'i8'),
            ('psf_hdu', 'i8'),
            ('sky_hdu', 'i8'),
            ('fake_coadd_seg', 'f8'),
        ]

        data                   = np.zeros(n_obj,dtype)
        data['magzp_ref']      = 30
        data['DESDATA']        = gstring
        data['cat_file']       = gstring
        data['coadd_image_id'] = gstring
        data['coadd_file']     = gstring
        data['coadd_hdu']      = 9999
        data['coadd_seg_hdu']  = 9999
        data['coadd_srclist']  = gstring
        data['coadd_wt_hdu']   = 9999
        data['coaddcat_file']  = gstring
        data['coaddseg_file']  = gstring
        data['cutout_file']    = gstring
        data['max_boxsize']    = '-1'
        data['medsconv']       = 'x'
        data['min_boxsize']    = '-1'
        data['se_badpix_hdu']  = 9999
        data['se_hdu']         = 9999
        data['se_wt_hdu']      = 9999
        data['seg_hdu']        = 9999
        data['psf_hdu']        = 9999
        data['sky_hdu']        = 9999
        data['fake_coadd_seg'] = 9999
        m.write(data,extname='metadata')

        # rest of HDUs are image vectors
        print('Writing empty meds pixel',self.pix)
        m.write(np.zeros(length,dtype='f8'),extname='image_cutouts')
        m.write(np.zeros(length,dtype='f8'),extname='weight_cutouts')
        # m.write(np.zeros(length,dtype='f8'),extname='seg_cutouts')
        m.write(np.zeros(psf_length,dtype='f8'),extname='psf')
        m.write(np.zeros(psf_length2,dtype='f8'),extname='psf2')
        # m['image_cutouts'].write(np.zeros(1,dtype='f8'), start=[length])
        # m['weight_cutouts'].write(np.zeros(1,dtype='f8'), start=[length])
        # m['seg_cutouts'].write(np.zeros(1,dtype='f8'), start=[length])
        # m['psf'].write(np.zeros(1,dtype='f8'), start=[psf_length])

        m.close()
        print('Done empty meds pixel',self.pix)

        return False

    def dump_meds_start_info(self,object_data,i,j):

        object_data['start_row'][i][j] = np.sum((object_data['ncutout'][:i])*object_data['box_size'][:i]**2)+j*object_data['box_size'][i]**2
        # change here
        # object_data['psf_start_row'][i][j] = np.sum((object_data['ncutout'][:i])*object_data['box_size'][:i]**2)+j*object_data['box_size'][i]**2
        object_data['psf_start_row'][i][j] = np.sum((object_data['ncutout'][:i])*object_data['psf_box_size'][:i]**2)+j*object_data['psf_box_size'][i]**2
        object_data['psf_start_row2'][i][j] = np.sum((object_data['ncutout'][:i])*object_data['psf_box_size2'][:i]**2)+j*object_data['psf_box_size2'][i]**2
        # print 'starts',i,j,object_data['start_row'][i][j],object_data['psf_start_row'][i][j],object_data['box_size'][i],object_data['psf_box_size'][i]

    def dump_meds_wcs_info( self,
                            object_data,
                            i,
                            j,
                            x,
                            y,
                            origin_x,
                            origin_y,
                            dither,
                            sca,
                            dudx,
                            dudy,
                            dvdx,
                            dvdy,
                            wcsorigin_x=None,
                            wcsorigin_y=None):

        object_data['orig_row'][i][j]       = y
        object_data['orig_col'][i][j]       = x
        object_data['orig_start_row'][i][j] = origin_y
        object_data['orig_start_col'][i][j] = origin_x
        object_data['dither'][i][j]         = dither
        object_data['sca'][i][j]            = sca
        object_data['dudcol'][i][j]         = dudx
        object_data['dudrow'][i][j]         = dudy
        object_data['dvdcol'][i][j]         = dvdx
        object_data['dvdrow'][i][j]         = dvdy
        if wcsorigin_y is None:
            object_data['cutout_row'][i][j]     = y-origin_y
        else:
            object_data['cutout_row'][i][j]     = wcsorigin_y
        if wcsorigin_x is None:
            object_data['cutout_col'][i][j]     = x-origin_x
        else:
            object_data['cutout_col'][i][j]     = wcsorigin_x

    def dump_meds_pix_info(self,m,object_data,i,j,gal,weight,psf,psf2):

        assert len(gal)==object_data['box_size'][i]**2
        assert len(weight)==object_data['box_size'][i]**2
        # assert len(psf)==object_data['psf_box_size'][i]**2
        # change here
        m['image_cutouts'].write(gal, start=object_data['start_row'][i][j])
        m['weight_cutouts'].write(weight, start=object_data['start_row'][i][j])
        m['psf'].write(psf, start=object_data['psf_start_row'][i][j])
        m['psf2'].write(psf2, start=object_data['psf_start_row2'][i][j])

    def accumulate_dithers(self):
        """
        Accumulate the written pickle files that contain the postage stamps for all objects, with SCA and dither ids.
        Write stamps to MEDS file, and SCA and dither ids to truth files. 
        """


        print('mpi check',self.rank,self.size)

        print('Starting meds pixel',self.pix)
        m = fio.FITS(self.local_meds,'rw')
        object_data = m['object_data'].read()

        stamps_used = np.unique(self.index[['dither','sca']])
        print('number of files',stamps_used)
        for si,s in enumerate(range(len(stamps_used))):
            if stamps_used['dither'][s] == -1:
                continue

            if condor:
                filename = get_filename('./',
                                        '',
                                        self.params['output_meds'],
                                        var=self.pointing.filter+'_'+str(stamps_used['dither'][s]),
                                        name2=str(stamps_used['sca'][s])+'_0',
                                        ftype='cPickle',
                                        overwrite=False)
            else:
                filename1 = get_filename(self.params['out_path'],
                                        'stamps',
                                        self.params['output_meds'],
                                        var=self.pointing.filter+'_'+str(stamps_used['dither'][s]),
                                        name2=str(stamps_used['sca'][s])+'_0',
                                        ftype='cPickle.gz',
                                        overwrite=False)
                filename = get_filename('./',
                                        '',
                                        self.params['output_meds'],
                                        var=self.pointing.filter+'_'+str(stamps_used['dither'][s]),
                                        name2=str(stamps_used['sca'][s])+'_0',
                                        ftype='cPickle',
                                        overwrite=False)
                shutil.copy(filename1,filename+'.gz')

            os.system('gunzip '+filename+'.gz')
            print(stamps_used['dither'][s],stamps_used['sca'][s])

            with io.open(filename, 'rb') as p :
                unpickler = pickle.Unpickler(p)
                while p.peek(1) :
                    gal = unpickler.load()
                    i = np.where(gal['ind'] == object_data['number'])[0]
                    if len(i)==0:
                        continue
                    assert len(i)==1
                    # print gal
                    i = i[0]
                    j = np.nonzero(object_data['dither'][i])[0]
                    if len(j)==0:
                        j = 0
                    else:
                        j = np.max(j)+1
                    index_i = np.where((self.index['ind']==gal['ind'])&(self.index['dither']==gal['dither']))[0]
                    assert len(index_i)==1
                    index_i=index_i[0]

                    if j==0:
                        self.dump_meds_start_info(object_data,i,j)
                        j+=1
                    self.dump_meds_start_info(object_data,i,j)

                    if object_data['box_size'][i] > self.index['stamp'][index_i]:
                        pad_    = old_div((object_data['box_size'][i] - self.index['stamp'][index_i]),2)
                        gal_    = np.pad(gal['gal'].array,(pad_,pad_),'wrap').flatten()
                        weight_ = np.pad(gal['weight'].reshape(self.index['stamp'][index_i],self.index['stamp'][index_i]),(pad_,pad_),'wrap').flatten()
                    elif object_data['box_size'][i] < self.index['stamp'][index_i]:
                        pad_    = old_div((self.index['stamp'][index_i] - object_data['box_size'][i]),2)
                        gal_    = gal['gal'].array[pad_:-pad_,pad_:-pad_].flatten()
                        weight_ = gal['weight'].reshape(self.index['stamp'][index_i],self.index['stamp'][index_i])[pad_:-pad_,pad_:-pad_].flatten()
                    else:
                        gal_    = gal['gal'].array.flatten()
                        weight_ = gal['weight']

                    # orig_box_size = object_data['box_size'][i]
                    # if True:
                    #     object_data['box_size'][i] = int(orig_box_size*1.5)+int(orig_box_size*1.5)%2

                    # box_diff = object_data['box_size'][i] - self.index['stamp'][index_i]

                    # ====================
                    # this is a patch, remove later
                    gal['x']+=0.5
                    gal['y']+=0.5
                    # ===================
                    origin_x = gal['gal'].origin.x
                    origin_y = gal['gal'].origin.y
                    gal['gal'].setOrigin(0,0)
                    new_pos  = galsim.PositionD(gal['x']-origin_x,gal['y']-origin_y)
                    wcs = gal['gal'].wcs.affine(image_pos=new_pos)
                    self.dump_meds_wcs_info(object_data,
                                            i,
                                            j,
                                            gal['x'],
                                            gal['y'],
                                            origin_x,
                                            origin_y,
                                            self.index['dither'][index_i],
                                            self.index['sca'][index_i],
                                            wcs.dudx,
                                            wcs.dudy,
                                            wcs.dvdx,
                                            wcs.dvdy)

                    self.dump_meds_pix_info(m,
                                            object_data,
                                            i,
                                            j,
                                            gal_,
                                            weight_,
                                            gal['psf'],
                                            gal['psf2'])
                    # print np.shape(gals[gal]['psf']),gals[gal]['psf']

        # object_data['psf_box_size'] = object_data['box_size']
        print('Writing meds pixel',self.pix)
        m['object_data'].write(object_data)
        m.close()
        print('Done meds pixel',self.pix)

    def finish(self,condor=False):

        if self.rank>0:
            return

        print('start meds finish')
        if not self.file_exists:
            os.system('gzip '+self.local_meds)
        if not condor and not self.file_exists:
            shutil.move(self.local_meds+'.gz',self.meds_filename)
            # if os.path.exists(self.local_meds+'.gz'):
            #     os.remove(self.local_meds+'.gz')
        print('done meds finish')

    def get_cutout_psf2(self,m,m2,i,j):

        box_size = m['psf_box_size2'][i]
        start_row = m['psf_start_row2'][i, j]
        row_end = start_row + box_size*box_size

        imflat = m2['psf2'][start_row:row_end]
        im = imflat.reshape(box_size, box_size)
        return im

    def get_cutout_psf(self,m,m2,i,j):

        box_size = m['psf_box_size'][i]
        start_row = m['psf_start_row'][i, j]
        row_end = start_row + box_size*box_size

        imflat = m2['psf'][start_row:row_end]
        im = imflat.reshape(box_size, box_size)
        return im

    def get_exp_list(self,m,i,m2=None,size=None):

        def get_stamp(size,box_size):
            hlp = size*10./wfirst.pixel_scale
            if hlp>box_size:
                return int(box_size)
            if hlp<32:
                return 32
            return int(2**(int(np.log2(100))+1))

        if m2 is None:
            m2 = m

        obs_list=ObsList()
        psf_list=ObsList()

        if size is not None:
            box_size = get_stamp(size,m['box_size'][i])

        included = []
        w        = []
        # For each of these objects create an observation
        for j in range(m['ncutout'][i]):
            if j==0:
                continue
            # if j>1:
            #     continue
            im = m.get_cutout(i, j, type='image')
            im = im[:,len(im)//2-box_size//2:len(im)//2+box_size//2][len(im)//2-box_size//2:len(im)//2+box_size//2,:]
            weight = m.get_cutout(i, j, type='weight')
            weight = weight[:,len(weight)//2-box_size//2:len(weight)//2+box_size//2][len(weight)//2-box_size//2:len(weight)//2+box_size//2,:]

            im_psf = self.get_cutout_psf(m, m2, i, j)
            im_psf2 = self.get_cutout_psf2(m, m2, i, j)
            if np.sum(im)==0.:
                print(self.local_meds, i, j, np.sum(im))
                print('no flux in image ',i,j)
                continue

            jacob = m.get_jacobian(i, j)
            gal_jacob=Jacobian(
                row=(m['orig_row'][i][j]-m['orig_start_row'][i][j])-m['box_size'][i]/2+box_size/2,
                col=(m['orig_col'][i][j]-m['orig_start_col'][i][j])-m['box_size'][i]/2+box_size/2,
                dvdrow=jacob['dvdrow'],
                dvdcol=jacob['dvdcol'],
                dudrow=jacob['dudrow'],
                dudcol=jacob['dudcol'])

            psf_center = old_div((m['psf_box_size2'][i]-1),2.)
            psf_jacob2=Jacobian(
                row=jacob['row0']*self.params['oversample'],
                col=jacob['col0']*self.params['oversample'],
                dvdrow=old_div(jacob['dvdrow'],self.params['oversample']),
                dvdcol=old_div(jacob['dvdcol'],self.params['oversample']),
                dudrow=old_div(jacob['dudrow'],self.params['oversample']),
                dudcol=old_div(jacob['dudcol'],self.params['oversample']))

            # Create an obs for each cutout
            mask = np.where(weight!=0)
            if 1.*len(weight[mask])/np.product(np.shape(weight))<0.8:
                continue

            w.append(np.mean(weight[mask]))
            noise = old_div(np.ones_like(weight),w[-1])

            psf_obs = Observation(im_psf, jacobian=gal_jacob, meta={'offset_pixels':None,'file_id':None})
            psf_obs2 = Observation(im_psf2, jacobian=psf_jacob2, meta={'offset_pixels':None,'file_id':None})
            obs = Observation(im, weight=weight, jacobian=gal_jacob, psf=psf_obs, meta={'offset_pixels':None,'file_id':None})
            obs.set_noise(noise)

            obs_list.append(obs)
            psf_list.append(psf_obs2)
            included.append(j)

        return obs_list,psf_list,np.array(included)-1,np.array(w)

    def get_snr(self,obs_list,res,res_full):

        if res_full['flags']!=0:
            return -1

        size = res['pars'][4]
        flux = res['flux']

        model_ = galsim.Sersic(1, half_light_radius=1.*size, flux=flux*(1.-res['pars'][5])) + galsim.Sersic(4, half_light_radius=1.*size, flux=flux*res['pars'][5])
        for i in range(len(obs_list)):
            obs = obs_list[i]
            im = obs.psf.image.copy()
            im *= 1.0/im.sum()/len(obs_list)
            psf_gsimage = galsim.Image(im,wcs=obs.psf.jacobian.get_galsim_wcs())
            psf_ii = galsim.InterpolatedImage(psf_gsimage,x_interpolant='lanczos15')

            model = galsim.Convolve(model_,psf_ii)
            gal_stamp = galsim.Image(np.shape(obs.image)[0],np.shape(obs.image)[1], wcs=obs.jacobian.get_galsim_wcs())

            model.drawImage(image=gal_stamp)
            if i==0:
                image = gal_stamp.array*obs.weight
            else:
                image += gal_stamp.array*obs.weight

        return image.sum()

    def measure_shape_mof(self,obs_list,metacal_pars,T,flux=1000.0,fracdev=None,use_e=None,model='exp'):
        # model in exp, bdf
        # add metacal_pars after obs_list in the argument for bootstrap method. 

        pix_range = old_div(galsim.wfirst.pixel_scale,10.)
        e_range = 0.1
        fdev = 1.
        def pixe_guess(n):
            return 2.*n*np.random.random() - n

        # possible models are 'exp','dev','bdf' galsim.wfirst.pixel_scale
        cp = ngmix.priors.CenPrior(0.0, 0.0, galsim.wfirst.pixel_scale, galsim.wfirst.pixel_scale)
        gp = ngmix.priors.GPriorBA(0.3)
        hlrp = ngmix.priors.FlatPrior(1.0e-4, 1.0e2)
        fracdevp = ngmix.priors.Normal(0.5, 0.1, bounds=[0., 1.])
        fluxp = ngmix.priors.FlatPrior(0, 1.0e5) # not sure what lower bound should be in general

        # center1 + center2 + shape + hlr + fracdev + fluxes for each object
        # guess = np.array([pixe_guess(pix_range),pixe_guess(pix_range),pixe_guess(e_range),pixe_guess(e_range),T,0.5+pixe_guess(fdev),100.])
        if model=='bdf':
            if fracdev is None:
                fracdev = pixe_guess(fdev)
            if use_e is None:
                e1 = pixe_guess(e_range)
                e2 = pixe_guess(e_range)
            else:
                e1 = use_e[0]
                e2 = use_e[1]
            prior = joint_prior.PriorBDFSep(cp, gp, hlrp, fracdevp, fluxp)
            guess = np.array([pixe_guess(pix_range),pixe_guess(pix_range),e1,e2,T,fracdev,flux])
        elif model=='exp':
            prior = joint_prior.PriorSimpleSep(cp, gp, hlrp, fluxp)
            guess = np.array([pixe_guess(pix_range),pixe_guess(pix_range),pixe_guess(e_range),pixe_guess(e_range),T,500.])
        elif model=='gauss':
            prior = joint_prior.PriorSimpleSep(cp, gp, hlrp, fluxp)
            guess = np.array([pixe_guess(pix_range),pixe_guess(pix_range),pixe_guess(e_range),pixe_guess(e_range),T,500.])

            boot = ngmix.bootstrap.MaxMetacalBootstrapper(obs_list)
            psf_model = "gauss"
            gal_model = "gauss"

            lm_pars={'maxfev':2000, 'xtol':5.0e-5, 'ftol':5.0e-5}
            max_pars={'method': 'lm', 'lm_pars':lm_pars}
 
            Tguess=T**2/(2*np.log(2))
            ntry=2
            boot.fit_metacal(psf_model, gal_model, max_pars, Tguess, prior=prior, ntry=ntry, metacal_pars=metacal_pars) 
            res_ = boot.get_metacal_result()

            return res_
        else:
            raise ParamError('Bad model choice.')

        if not self.params['avg_fit']:
            multi_obs_list=MultiBandObsList()
            multi_obs_list.append(obs_list)
 
            fitter = mof.GSMOF([multi_obs_list], model, prior)
            # center1 + center2 + shape + hlr + fracdev + fluxes for each object
            # guess = np.array([pixe_guess(pix_range),pixe_guess(pix_range),pixe_guess(e_range),pixe_guess(e_range),T,0.5+pixe_guess(fdev),100.])
            fitter.go(guess)

            res_ = fitter.get_object_result(0)
            res_full_  = fitter.get_result()
            if model=='exp':
                res_['flux'] = res_['pars'][5]
            elif model=='gauss':
                res_['flux'] = res_['pars'][5]
            else:
                res_['flux'] = res_['pars'][6]

            res_['s2n_r'] = self.get_snr(obs_list,res_,res_full_)

            return res_,res_full_

        else:

            out = []
            out_obj = []
            for i in range(len(obs_list)):
                multi_obs_list = MultiBandObsList()
                tmp_obs_list = ObsList()
                tmp_obs_list.append(obs_list[i])
                multi_obs_list.append(tmp_obs_list)

                fitter = mof.KGSMOF([multi_obs_list], 'bdf', prior)
                # center1 + center2 + shape + hlr + fracdev + fluxes for each object
                # guess = np.array([pixe_guess(pix_range),pixe_guess(pix_range),pixe_guess(e_range),pixe_guess(e_range),T,0.5+pixe_guess(fdev),100.])
                guess = np.array([pixe_guess(pix_range),pixe_guess(pix_range),pixe_guess(e_range),pixe_guess(e_range),T,0.5+pixe_guess(fdev),100.])
                fitter.go(guess)

                out_obj.append(fitter.get_object_result(0))
                out.append(fitter.get_result())

            return out_obj,out

    """
    def measure_shape_gmix(self,obs_list,T,flux=1000.0,fracdev=None,use_e=None,model='exp'):
        # model in exp, bdf

        pix_range = old_div(galsim.wfirst.pixel_scale,10.)
        e_range = 0.1
        fdev = 1.
        def pixe_guess(n):
            return 2.*n*np.random.random() - n

        # possible models are 'exp','dev','bdf' galsim.wfirst.pixel_scale
        cp = ngmix.priors.CenPrior(0.0, 0.0, galsim.wfirst.pixel_scale, galsim.wfirst.pixel_scale)
        gp = ngmix.priors.GPriorBA(0.3)
        hlrp = ngmix.priors.FlatPrior(1.0e-4, 1.0e2)
        fracdevp = ngmix.priors.Normal(0.5, 0.1, bounds=[0., 1.])
        fluxp = ngmix.priors.FlatPrior(0, 1.0e5) # not sure what lower bound should be in general

        # center1 + center2 + shape + hlr + fracdev + fluxes for each object
        # guess = np.array([pixe_guess(pix_range),pixe_guess(pix_range),pixe_guess(e_range),pixe_guess(e_range),T,0.5+pixe_guess(fdev),100.])
        if model=='bdf':
            if fracdev is None:
                fracdev = pixe_guess(fdev)
            if use_e is None:
                e1 = pixe_guess(e_range)
                e2 = pixe_guess(e_range)
            else:
                e1 = use_e[0]
                e2 = use_e[1]
            prior = joint_prior.PriorBDFSep(cp, gp, hlrp, fracdevp, fluxp)
            guess = np.array([pixe_guess(pix_range),pixe_guess(pix_range),e1,e2,T,fracdev,flux])
        elif model=='exp':
            prior = joint_prior.PriorSimpleSep(cp, gp, hlrp, fluxp)
            guess = np.array([pixe_guess(pix_range),pixe_guess(pix_range),pixe_guess(e_range),pixe_guess(e_range),T,500.])
        else:
            raise ParamError('Bad model choice.')

            multi_obs_list=MultiBandObsList()
            multi_obs_list.append(obs_list)
 
            fitter = mof.GSMOF([multi_obs_list], model, prior)
            # center1 + center2 + shape + hlr + fracdev + fluxes for each object
            # guess = np.array([pixe_guess(pix_range),pixe_guess(pix_range),pixe_guess(e_range),pixe_guess(e_range),T,0.5+pixe_guess(fdev),100.])
            fitter.go(guess)

            res_ = fitter.get_object_result(0)
            res_full_  = fitter.get_result()
            if model=='exp':
                res_['flux'] = res_['pars'][5]
            else:
                res_['flux'] = res_['pars'][6]

            res_['s2n_r'] = self.get_snr(obs_list,res_,res_full_)

            return res_,res_full_
    """

    def measure_shape_ngmix(self,obs_list,T,flux=1000.0,model='exp'):

        
        pix_range = old_div(galsim.wfirst.pixel_scale,10.)
        e_range = 0.1
        fdev = 1.
        def pixe_guess(n):
            return 2.*n*np.random.random() - n

        # possible models are 'exp','dev','bdf' galsim.wfirst.pixel_scale
        cp = ngmix.priors.CenPrior(0.0, 0.0, galsim.wfirst.pixel_scale, galsim.wfirst.pixel_scale)
        gp = ngmix.priors.GPriorBA(0.3)
        hlrp = ngmix.priors.FlatPrior(1.0e-4, 1.0e2)
        fracdevp = ngmix.priors.TruncatedGaussian(0.5, 0.5, -0.5, 1.5)
        fluxp = ngmix.priors.FlatPrior(0, 1.0e5) # not sure what lower bound should be in general

        prior = joint_prior.PriorBDFSep(cp, gp, hlrp, fracdevp, fluxp)
        # center1 + center2 + shape + hlr + fracdev + fluxes for each object
        # guess = np.array([pixe_guess(pix_range),pixe_guess(pix_range),pixe_guess(e_range),pixe_guess(e_range),T,0.5+pixe_guess(fdev),100.])
        guess = np.array([pixe_guess(pix_range),pixe_guess(pix_range),pixe_guess(e_range),pixe_guess(e_range),T,pixe_guess(fdev),300.])

        if not self.params['avg_fit']:

            guesser           = R50FluxGuesser(T,flux)
            ntry              = 5
            runner            = GalsimRunner(obs_list,model,guesser=guesser)
            runner.go(ntry=ntry)
            fitter            = runner.get_fitter()

            res_ = fitter.get_result()
            if model=='exp':
                res_['flux'] = res_['pars'][5]
            else:
                res_['flux'] = res_['pars'][6]

            print(res_, res_)
            return res_,res_

        else:

            out = []
            out_obj = []
            for i in range(len(obs_list)):

                tmp_obs_list = ObsList()
                tmp_obs_list.append(obs_list[i])
                guesser           = R50FluxGuesser(T,flux)
                ntry              = 5
                runner            = GalsimRunner(tmp_obs_list,model,guesser=guesser)
                runner.go(ntry=ntry)
                fitter            = runner.get_fitter()
                out.append(fitter.get_result())
                out_obj.append(fitter.get_result())

            print(out_obj, out)
            return out_obj,out
        

    def make_jacobian(self,dudx,dudy,dvdx,dvdy,x,y):
        j = galsim.JacobianWCS(dudx, dudy, dvdx, dvdy)
        return j.withOrigin(galsim.PositionD(x,y))

    def measure_psf_shape(self,obs_list,T_guess=0.16):
        # doesn't work

        def make_ngmix_prior(T, pixel_scale):

            # centroid is 1 pixel gaussian in each direction
            cen_prior=priors.CenPrior(0.0, 0.0, pixel_scale, pixel_scale)

            # g is Bernstein & Armstrong prior with sigma = 0.1
            gprior=priors.GPriorBA(0.1)

            # T is log normal with width 0.2
            Tprior=priors.LogNormal(T, 0.05)

            # flux is the only uninformative prior
            Fprior=priors.FlatPrior(-10.0, 1e3)

            prior=joint_prior.PriorSimpleSep(cen_prior, gprior, Tprior, Fprior)
            return prior

        T_guess = (old_div(T_guess, 2.35482))**2 * 2.

        cnt = dx = dy = e1 = e2 = T = flux = 0
        for ipsf,psf in enumerate(obs_list):

            # try:

            obs = ngmix.Observation(image=psf.psf.image, jacobian=psf.psf.jacobian)

            lm_pars = {'maxfev':4000}
            wcs = self.make_jacobian(psf.psf.jacobian.dudcol,
                                    psf.psf.jacobian.dudrow,
                                    psf.psf.jacobian.dvdcol,
                                    psf.psf.jacobian.dvdrow,
                                    psf.psf.jacobian.col0,
                                    psf.psf.jacobian.row0)
            prior = make_ngmix_prior(T_guess, wcs.minLinearScale())
            runner=PSFRunner(obs, 'gauss', T_guess, lm_pars, prior=prior)
            runner.go(ntry=5)

            flag = runner.fitter.get_result()['flags']
            gmix = runner.fitter.get_gmix()

            # except Exception as e:
            #     print 'exception'
            #     cnt+=1
            #     continue

            if flag != 0:
                print('flag',flag)
                cnt+=1
                continue

            e1_, e2_, T_ = gmix.get_g1g2T()
            dx_, dy_ = gmix.get_cen()
            if (np.abs(e1_) > 0.5) or (np.abs(e2_) > 0.5) or (dx_**2 + dy_**2 > MAX_CENTROID_SHIFT**2):
                print('g,xy',e1_,e2_,dx_,dy_)
                cnt+=1
                continue

            flux_ = old_div(gmix.get_flux(), wcs.pixelArea())

            dx   += dx_
            dy   += dy_
            e1   += e1_
            e2   += e2_
            T    += T_
            flux += flux_

        if cnt == len(obs_list):
            return None

        return cnt, old_div(dx,(len(obs_list)-cnt)), old_div(dy,(len(obs_list)-cnt)), old_div(e1,(len(obs_list)-cnt)), old_div(e2,(len(obs_list)-cnt)), old_div(T,(len(obs_list)-cnt)), old_div(flux,(len(obs_list)-cnt))

    def measure_psf_shape_moments(self,obs_list):

        def make_psf_image(self,obs):

            wcs = self.make_jacobian(obs.jacobian.dudcol,
                                    obs.jacobian.dudrow,
                                    obs.jacobian.dvdcol,
                                    obs.jacobian.dvdrow,
                                    obs.jacobian.col0,
                                    obs.jacobian.row0)

            return galsim.Image(obs.image, xmin=1, ymin=1, wcs=wcs)

        out = np.zeros(len(obs_list),dtype=[('e1','f4')]+[('e2','f4')]+[('T','f4')]+[('dx','f4')]+[('dy','f4')]+[('flag','i2')])
        for iobs,obs in enumerate(obs_list):

            M = e1 = e2= 0
            im = make_psf_image(self,obs)

            try:
                shape_data = im.FindAdaptiveMom(weight=None, strict=False)
            except:
                out['flag'][iobs] |= BAD_MEASUREMENT
                continue

            if shape_data.moments_status != 0:
                out['flag'][iobs] |= BAD_MEASUREMENT
                continue

            out['dx'][iobs] = shape_data.moments_centroid.x - im.true_center.x
            out['dy'][iobs] = shape_data.moments_centroid.y - im.true_center.y
            if out['dx'][iobs]**2 + out['dy'][iobs]**2 > MAX_CENTROID_SHIFT**2:
                out['flag'][iobs] |= CENTROID_SHIFT
                continue

            # Account for the image wcs
            if im.wcs.isPixelScale():
                out['e1'][iobs] = shape_data.observed_shape.g1
                out['e2'][iobs] = shape_data.observed_shape.g2
                out['T'][iobs]  = 2 * shape_data.moments_sigma**2 * im.scale**2
            else:
                e1    = shape_data.observed_shape.e1
                e2    = shape_data.observed_shape.e2
                s     = shape_data.moments_sigma
                jac   = im.wcs.jacobian(im.true_center)
                M     = np.matrix( [[ 1 + e1, e2 ], [ e2, 1 - e1 ]] ) * s*s
                J     = jac.getMatrix()
                M     = J * M * J.T
                scale = np.sqrt(M/2./s/s)
                e1    = old_div((M[0,0] - M[1,1]), (M[0,0] + M[1,1]))
                e2    = old_div((2.*M[0,1]), (M[0,0] + M[1,1]))
                shear = galsim.Shear(e1=e1, e2=e2)
                out['T'][iobs]  = M[0,0] + M[1,1]
                out['e1'][iobs] = shear.g1
                out['e2'][iobs] = shear.g2

        return out

    def get_coadd_shape(self):


        def get_flux(obs_list):
            flux = 0.
            for obs in obs_list:
                flux += obs.image.sum()
            flux /= len(obs_list)
            if flux<0:
                flux = 10.
            return flux

        #tmp
        # self.psf_model = []
        # for i in range(1,19):
        #     self.pointing.sca = i
        #     self.pointing.get_psf()
        #     self.psf_model.append(self.pointing.PSF)
        #tmp

        print('mpi check 2',self.rank,self.size)

        filename = get_filename(self.params['out_path'],
                                'truth',
                                self.params['output_truth'],
                                name2='truth_gal',
                                overwrite=False)
        truth = fio.FITS(filename)[-1]
        cwd2=os.getcwd()
        print("working direcotry in get_coadd shape is ", cwd2)
        m  = meds.MEDS(self.local_meds)
        m2 = fio.FITS(self.local_meds_psf)
        if self.shape_iter is not None:
            indices = np.array_split(np.arange(len(m['number'][:])),self.shape_cnt)[self.shape_iter]
        else:
            indices = np.arange(len(m['number'][:]))

        print('rank in coadd_shape', self.rank)
        coadd = {}
        #res   = np.zeros(len(m['number'][:]),dtype=[('ind',int), ('ra',float), ('dec',float), ('px',float), ('py',float), ('flux',float), ('snr',float), ('e1',float), ('e2',float), ('int_e1',float), ('int_e2',float), ('hlr',float), ('psf_e1',float), ('psf_e2',float), ('psf_T',float), ('psf_nexp_used',int), ('stamp',int), ('g1',float), ('g2',float), ('rot',float), ('size',float), ('redshift',float), ('mag_'+self.pointing.filter,float), ('pind',int), ('bulge_flux',float), ('disk_flux',float), ('flags',int), ('coadd_flags',int), ('nexp_used',int), ('nexp_tot',int), ('cov_11',float), ('cov_12',float), ('cov_21',float), ('cov_22',float),])#, ('coadd_px',float), ('coadd_py',float), ('coadd_flux',float), ('coadd_snr',float), ('coadd_e1',float), ('coadd_e2',float), ('coadd_hlr',float),('coadd_psf_e1',float), ('coadd_psf_e2',float), ('coadd_psf_T',float)]) 
        res = np.zeros(len(m['number'][:]),dtype=[('ind',int), ('ra',float), ('dec',float), ('px',float), ('py',float), ('flux',float), ('snr',float), ('e1',float), ('e2',float), ('int_e1',float), ('int_e2',float), ('hlr',float), ('psf_e1',float), ('psf_e2',float), ('psf_T',float), ('psf_nexp_used',int), ('stamp',int), ('g1',float), ('g2',float), ('rot',float), ('size',float), ('redshift',float), ('mag_'+self.pointing.filter,float), ('pind',int), ('bulge_flux',float), ('disk_flux',float), ('flags',int), ('coadd_flags',int), ('nexp_used',int), ('nexp_tot',int), ('cov_11',float), ('cov_12',float), ('cov_21',float), ('cov_22',float),])#, ('coadd_px',float), ('coadd_py',float), ('coadd_flux',float), ('coadd_snr',float), ('coadd_e1',float), ('coadd_e2',float), ('coadd_hlr',float),('coadd_psf_e1',float), ('coadd_psf_e2',float), ('coadd_psf_T',float)])

        metacal_pars={'types': ['noshear', '1p', '1m', '2p', '2m'], 'psf': 'gauss'}
        metacal_keys=['noshear', '1p', '1m', '2p', '2m']
      
        t0 = time.time()
        
        res_noshear=np.zeros(len(m['number'][:]),dtype=[('ind',int), ('ra',float), ('dec',float), ('px',float), ('py',float), ('flux',float), ('snr',float), ('e1',float), ('e2',float), ('int_e1',float), ('int_e2',float), ('hlr',float), ('psf_e1',float), ('psf_e2',float), ('psf_T',float), ('psf_nexp_used',int), ('stamp',int), ('g1',float), ('g2',float), ('rot',float), ('size',float), ('redshift',float), ('mag_'+self.pointing.filter,float), ('pind',int), ('bulge_flux',float), ('disk_flux',float), ('flags',int), ('coadd_flags',int), ('nexp_used',int), ('nexp_tot',int), ('cov_11',float), ('cov_12',float), ('cov_21',float), ('cov_22',float),])
        res_1p=np.zeros(len(m['number'][:]),dtype=[('ind',int), ('ra',float), ('dec',float), ('px',float), ('py',float), ('flux',float), ('snr',float), ('e1',float), ('e2',float), ('int_e1',float), ('int_e2',float), ('hlr',float), ('psf_e1',float), ('psf_e2',float), ('psf_T',float), ('psf_nexp_used',int), ('stamp',int), ('g1',float), ('g2',float), ('rot',float), ('size',float), ('redshift',float), ('mag_'+self.pointing.filter,float), ('pind',int), ('bulge_flux',float), ('disk_flux',float), ('flags',int), ('coadd_flags',int), ('nexp_used',int), ('nexp_tot',int), ('cov_11',float), ('cov_12',float), ('cov_21',float), ('cov_22',float),])
        res_1m=np.zeros(len(m['number'][:]),dtype=[('ind',int), ('ra',float), ('dec',float), ('px',float), ('py',float), ('flux',float), ('snr',float), ('e1',float), ('e2',float), ('int_e1',float), ('int_e2',float), ('hlr',float), ('psf_e1',float), ('psf_e2',float), ('psf_T',float), ('psf_nexp_used',int), ('stamp',int), ('g1',float), ('g2',float), ('rot',float), ('size',float), ('redshift',float), ('mag_'+self.pointing.filter,float), ('pind',int), ('bulge_flux',float), ('disk_flux',float), ('flags',int), ('coadd_flags',int), ('nexp_used',int), ('nexp_tot',int), ('cov_11',float), ('cov_12',float), ('cov_21',float), ('cov_22',float),])
        res_2p=np.zeros(len(m['number'][:]),dtype=[('ind',int), ('ra',float), ('dec',float), ('px',float), ('py',float), ('flux',float), ('snr',float), ('e1',float), ('e2',float), ('int_e1',float), ('int_e2',float), ('hlr',float), ('psf_e1',float), ('psf_e2',float), ('psf_T',float), ('psf_nexp_used',int), ('stamp',int), ('g1',float), ('g2',float), ('rot',float), ('size',float), ('redshift',float), ('mag_'+self.pointing.filter,float), ('pind',int), ('bulge_flux',float), ('disk_flux',float), ('flags',int), ('coadd_flags',int), ('nexp_used',int), ('nexp_tot',int), ('cov_11',float), ('cov_12',float), ('cov_21',float), ('cov_22',float),])
        res_2m=np.zeros(len(m['number'][:]),dtype=[('ind',int), ('ra',float), ('dec',float), ('px',float), ('py',float), ('flux',float), ('snr',float), ('e1',float), ('e2',float), ('int_e1',float), ('int_e2',float), ('hlr',float), ('psf_e1',float), ('psf_e2',float), ('psf_T',float), ('psf_nexp_used',int), ('stamp',int), ('g1',float), ('g2',float), ('rot',float), ('size',float), ('redshift',float), ('mag_'+self.pointing.filter,float), ('pind',int), ('bulge_flux',float), ('disk_flux',float), ('flags',int), ('coadd_flags',int), ('nexp_used',int), ('nexp_tot',int), ('cov_11',float), ('cov_12',float), ('cov_21',float), ('cov_22',float),])
        res_tot=[res_noshear, res_1p, res_1m, res_2p, res_2m]

        for i,ii in enumerate(indices):
            print(i, len(indices))
            if i%self.size!=self.rank:
                continue
            if i%100==0:
                print('made it to object',i)
            try_save = False

            ind = m['number'][ii]
            t   = truth[ind]

            obs_list,psf_list,included,w = self.get_exp_list(m,ii,m2=m2,size=t['size'])
            if len(included)==0:
                continue
            # coadd[i]            = psc.Coadder(obs_list).coadd_obs
            # coadd[i].set_meta({'offset_pixels':None,'file_id':None})
            #if self.params['shape_code']=='mof':
            #    res_,res_full_      = self.measure_shape_mof(obs_list,t['size'],flux=get_flux(obs_list),fracdev=t['bflux'],use_e=[t['int_e1'],t['int_e2']],model=self.params['ngmix_model'])
            if self.params['shape_code']=='mof':
                res_ = self.measure_shape_mof(obs_list,metacal_pars,t['size'],flux=get_flux(obs_list),fracdev=t['bflux'],use_e=[t['int_e1'],t['int_e2']],model=self.params['ngmix_model'])
            elif self.params['shape_code']=='ngmix':
                res_,res_full_      = self.measure_shape_ngmix(obs_list,t['size'],model=self.params['ngmix_model'])
            else:
                raise ParamError('unknown shape code request')
            #if res_full_['flags'] !=0:
            #    print('failed',i,ii,get_flux(obs_list))
            #if res_['flags'] !=0:
            #    print('failed',i,ii,get_flux(obs_list))

            wcs = self.make_jacobian(obs_list[0].jacobian.dudcol,
                                    obs_list[0].jacobian.dudrow,
                                    obs_list[0].jacobian.dvdcol,
                                    obs_list[0].jacobian.dvdrow,
                                    obs_list[0].jacobian.col0,
                                    obs_list[0].jacobian.row0)

            iteration=0
            for key in metacal_keys:
                res_tot[iteration]['ind'][i]                       = ind
                res_tot[iteration]['ra'][i]                        = t['ra']
                res_tot[iteration]['dec'][i]                       = t['dec']
                res_tot[iteration]['nexp_tot'][i]                  = m['ncutout'][ii]-1
                res_tot[iteration]['stamp'][i]                     = m['box_size'][ii]
                res_tot[iteration]['g1'][i]                        = t['g1']
                res_tot[iteration]['g2'][i]                        = t['g2']
                res_tot[iteration]['int_e1'][i]                    = t['int_e1']
                res_tot[iteration]['int_e2'][i]                    = t['int_e2']
                res_tot[iteration]['rot'][i]                       = t['rot']
                res_tot[iteration]['size'][i]                      = t['size']
                res_tot[iteration]['redshift'][i]                  = t['z']
                res_tot[iteration]['mag_'+self.pointing.filter][i] = t[self.pointing.filter]
                res_tot[iteration]['pind'][i]                      = t['pind']
                res_tot[iteration]['bulge_flux'][i]                = t['bflux']
                res_tot[iteration]['disk_flux'][i]                 = t['dflux']

                if not self.params['avg_fit']:
                    res_tot[iteration]['nexp_used'][i]                 = len(included)
                    res_tot[iteration]['flags'][i]                     = res_[key]['flags']
                    if res_[key]['flags']==0:
                        res_tot[iteration]['px'][i]                        = res_[key]['pars'][0]
                        res_tot[iteration]['py'][i]                        = res_[key]['pars'][1]
                        res_tot[iteration]['flux'][i]                      = res_[key]['flux']
                        res_tot[iteration]['snr'][i]                       = res_[key]['s2n_r']
                        res_tot[iteration]['e1'][i]                        = res_[key]['pars'][2]
                        res_tot[iteration]['e2'][i]                        = res_[key]['pars'][3]
                        res_tot[iteration]['cov_11'][i]                    = res_[key]['pars_cov'][2,2]
                        res_tot[iteration]['cov_22'][i]                    = res_[key]['pars_cov'][3,3]
                        res_tot[iteration]['cov_12'][i]                    = res_[key]['pars_cov'][2,3]
                        res_tot[iteration]['cov_21'][i]                    = res_[key]['pars_cov'][3,2]
                        res_tot[iteration]['hlr'][i]                       = res_[key]['pars'][4]
                    else:
                        try_save = False
                
                else:
                    mask = []
                    for flag in res_full_:
                        if flag['flags']==0:
                            mask.append(True)
                        else:
                            mask.append(False)
                    mask = np.array(mask)
                    res['nexp_used'][i]                 = np.sum(mask)
                    div = 0
                    if np.sum(mask)==0:
                        res['flags'][i] = 999
                    else:
                        for j in range(len(mask)):
                            if mask[j]:
                                print(i,j,res_[j]['pars'][0],res_[j]['pars'][1])
                                div                                 += w[j]
                                res['px'][i]                        += res_[j]['pars'][0]
                                res['py'][i]                        += res_[j]['pars'][1]
                                res['flux'][i]                      += res_[j]['flux'] * w[j]
                                if self.params['shape_code']=='mof':
                                    res['snr'][i]                       = res_[j]['s2n'] * w[j]
                                elif self.params['shape_code']=='ngmix':
                                    res['snr'][i]                       = res_[j]['s2n_r'] * w[j]
                                res['e1'][i]                        += res_[j]['pars'][2] * w[j]
                                res['e2'][i]                        += res_[j]['pars'][3] * w[j]
                                res['hlr'][i]                       += res_[j]['pars'][4] * w[j]
                        res['px'][i]                        /= div
                        res['py'][i]                        /= div
                        res['flux'][i]                      /= div
                        res['snr'][i]                       /= div
                        res['e1'][i]                        /= div
                        res['e2'][i]                        /= div
                        res['hlr'][i]                       /= div
                
                if try_save:
                    mosaic = np.hstack((obs_list[i].image for i in range(len(obs_list))))
                    psf_mosaic = np.hstack((obs_list[i].psf.image for i in range(len(obs_list))))
                    mosaic = np.vstack((mosaic,np.hstack((obs_list[i].weight for i in range(len(obs_list))))))
                    plt.imshow(mosaic)
                    plt.tight_layout()
                    plt.savefig('/users/PCON0003/cond0083/tmp_'+str(i)+'.png', bbox_inches='tight')#, dpi=400)
                    plt.close()
                    plt.imshow(psf_mosaic)
                    plt.tight_layout()
                    plt.savefig('/users/PCON0003/cond0083/tmp_psf_'+str(i)+'.png', bbox_inches='tight')#, dpi=400)
                    plt.close()

                iteration+=1
            print("if shape measurement is right, ", res_['1p']['pars'][2], res_['1m']['pars'][2])
            print("assignment value is right? ", res_tot[1]['e1'][i], res_tot[2]['e1'][i])
        print(time.time()-t0)
        # end of metacal key loop. 
        
        m.close()

        print('done measuring',self.rank)

        self.comm.Barrier()
        print('after first barrier')

        #for k in range(len(res_tot[0]['ind'])):
        #    print(res_tot[0]['ind'][k], res_tot[1]['ind'][k], res_tot[2]['ind'][k])

        for j in range(5):
            if self.rank==0:
                for i in range(1,self.size):
                    print('getting',i)
                    tmp_res   = self.comm.recv(source=i)
                    mask      = tmp_res['size']!=0
                    res_tot[j][mask] = tmp_res[mask]
                    # coadd.update(self.comm.recv(source=i))

                print('before barrier',self.rank)
                self.comm.Barrier()
                # print coadd.keys()
                res = res_tot[j][np.argsort(res_tot[j]['ind'])]
                res['ra'] = np.degrees(res['ra'])
                res['dec'] = np.degrees(res['dec'])
                if self.shape_iter is None:
                    ilabel = 0
                else:
                    ilabel = self.shape_iter
                filename = get_filename(self.params['out_path'],
                                    'ngmix',
                                    self.params['output_meds'],
                                    var=self.pointing.filter+'_'+str(self.pix)+'_'+str(ilabel)+'_metacal_'+str(metacal_keys[j]),
                                    ftype='fits',
                                    overwrite=True)
                fio.write(filename,res)
                #tmp
                # if os.path.exists(self.local_meds):
                #     os.remove(self.local_meds)
                #tmp


                # m        = fio.FITS(self.local_meds,'rw')
                # object_data = m['object_data'].read()

                # for i in coadd:
                #     self.dump_meds_wcs_info(object_data,
                #                             i,
                #                             0,
                #                             9999,
                #                             9999,
                #                             9999,
                #                             9999,
                #                             9999,
                #                             9999,
                #                             coadd[i].jacobian.dudcol,
                #                             coadd[i].jacobian.dudrow,
                #                             coadd[i].jacobian.dvdcol,
                #                             coadd[i].jacobian.dvdrow,
                #                             coadd[i].jacobian.col0,
                #                             coadd[i].jacobian.row0)

                #     self.dump_meds_pix_info(m,
                #                             object_data,
                #                             i,
                #                             0,
                #                             coadd[i].image.flatten(),
                #                             coadd[i].weight.flatten(),
                #                             coadd[i].psf.image.flatten())

                # m['object_data'].write(object_data)
                # m.close()

            else:

                self.comm.send(res, dest=0)
                res = None
                # self.comm.send(coadd, dest=0)
                # coadd = None
                print('before barrier',self.rank)
                self.comm.Barrier()
        """
        # checking time
        t0 = time.time()
        metacal_keys = ['noshear', '1p', '1m', '2p', '2m']
        for key in metacal_keys:
            res   = np.zeros(len(m['number'][:]),dtype=[('ind',int), ('ra',float), ('dec',float), ('px',float), ('py',float), ('flux',float), ('snr',float), ('e1',float), ('e2',float), ('int_e1',float), ('int_e2',float), ('hlr',float), ('psf_e1',float), ('psf_e2',float), ('psf_T',float), ('psf_nexp_used',int), ('stamp',int), ('g1',float), ('g2',float), ('rot',float), ('size',float), ('redshift',float), ('mag_'+self.pointing.filter,float), ('pind',int), ('bulge_flux',float), ('disk_flux',float), ('flags',int), ('coadd_flags',int), ('nexp_used',int), ('nexp_tot',int), ('cov_11',float), ('cov_12',float), ('cov_21',float), ('cov_22',float),])#, ('coadd_px',float), ('coadd_py',float), ('coadd_flux',float), ('coadd_snr',float), ('coadd_e1',float), ('coadd_e2',float), ('coadd_hlr',float),('coadd_psf_e1',float), ('coadd_psf_e2',float), ('coadd_psf_T',float)]) 
            for i,ii in enumerate(indices):
                if i%self.size!=self.rank:
                    continue
                if i%100==0:
                    print('made it to object',i)
                try_save = False

                ind = m['number'][ii]
                t   = truth[ind]

                res['ind'][i]                       = ind
                res['ra'][i]                        = t['ra']
                res['dec'][i]                       = t['dec']
                res['nexp_tot'][i]                  = m['ncutout'][ii]-1
                res['stamp'][i]                     = m['box_size'][ii]
                res['g1'][i]                        = t['g1']
                res['g2'][i]                        = t['g2']
                res['int_e1'][i]                    = t['int_e1']
                res['int_e2'][i]                    = t['int_e2']
                res['rot'][i]                       = t['rot']
                res['size'][i]                      = t['size']
                res['redshift'][i]                  = t['z']
                res['mag_'+self.pointing.filter][i] = t[self.pointing.filter]
                res['pind'][i]                      = t['pind']
                res['bulge_flux'][i]                = t['bflux']
                res['disk_flux'][i]                 = t['dflux']

                obs_list,psf_list,included,w = self.get_exp_list(m,ii,m2=m2,size=t['size'])
                if len(included)==0:
                    continue
                # coadd[i]            = psc.Coadder(obs_list).coadd_obs
                # coadd[i].set_meta({'offset_pixels':None,'file_id':None})

                out = self.measure_psf_shape_moments(psf_list)
                mask = out['flag']==0
                out = out[mask]
                w = w[mask]
                res['psf_e1'][i]        = np.average(out['e1'],weights=w)
                res['psf_e2'][i]        = np.average(out['e2'],weights=w)
                res['psf_T'][i]         = np.average(out['T'],weights=w)
                if len(out)<len(obs_list):
                    print('----------- bad psf measurement in ',i)
                res['psf_nexp_used'][i] = len(out)

                if self.params['shape_code']=='mof':
                    # added
                    obsdict = ngmix.metacal.get_all_metacal(obs_list, psf='gauss')
                    #results_metacal = {}
                    mobs = obsdict[key]
                    res_, res_full_ = self.measure_shape_mof(mobs,t['size'],flux=get_flux(obs_list),fracdev=t['bflux'],use_e=[t['int_e1'],t['int_e2']],model=self.params['ngmix_model'])
                    #results_metacal[key] = res_
                #save_obj(results_metacal, 'metacal_dict_full')
            #print('metacal results', results_metacal)
            #res_,res_full_ = res_metacal,res_full_metacal_
            #res_,res_full_      = self.measure_shape_mof(obs_list,t['size'],flux=get_flux(obs_list),fracdev=t['bflux'],use_e=[t['int_e1'],t['int_e2']],model=self.params['ngmix_model'])
        ### under this wherever we see res_, we put for loop that loops in metacal keys. res_ -> results_metacal[key]
        ### indented twice from here to psf shape measurement. obs_list -> mobs
                #elif self.params['shape_code']=='ngmix':
                #    res_,res_full_      = self.measure_shape_ngmix(mobs,t['size'],model=self.params['ngmix_model'])
                #else:
                #    raise ParamError('unknown shape code request')
                if res_full_['flags'] !=0:
                    print('failed',i,ii,get_flux(mobs))

                wcs = self.make_jacobian(mobs[0].jacobian.dudcol,
                                        mobs[0].jacobian.dudrow,
                                        mobs[0].jacobian.dvdcol,
                                        mobs[0].jacobian.dvdrow,
                                        mobs[0].jacobian.col0,
                                        mobs[0].jacobian.row0)

                if not self.params['avg_fit']:
                    res['nexp_used'][i]                 = len(included)
                    res['flags'][i]                     = res_full_['flags']
                    if res_full_['flags']==0:
                        res['px'][i]                        = res_['pars'][0]
                        res['py'][i]                        = res_['pars'][1]
                        res['flux'][i]                      = res_['flux']
                        res['snr'][i]                       = res_['s2n_r']
                        res['e1'][i]                        = res_['pars'][2]
                        res['e2'][i]                        = res_['pars'][3]
                        res['cov_11'][i]                    = res_['pars_cov'][2,2]
                        res['cov_22'][i]                    = res_['pars_cov'][3,3]
                        res['cov_12'][i]                    = res_['pars_cov'][2,3]
                        res['cov_21'][i]                    = res_['pars_cov'][3,2]
                        res['hlr'][i]                       = res_['pars'][4]
                    else:
                        try_save = False
                else:
                    mask = []
                    for flag in res_full_:
                        if flag['flags']==0:
                            mask.append(True)
                        else:
                            mask.append(False)
                    mask = np.array(mask)
                    res['nexp_used'][i]                 = np.sum(mask)
                    div = 0
                    if np.sum(mask)==0:
                        res['flags'][i] = 999
                    else:
                        for j in range(len(mask)):
                            if mask[j]:
                                print(i,j,res_[j]['pars'][0],res_[j]['pars'][1])
                                div                                 += w[j]
                                res['px'][i]                        += res_[j]['pars'][0]
                                res['py'][i]                        += res_[j]['pars'][1]
                                res['flux'][i]                      += res_[j]['flux'] * w[j]
                                if self.params['shape_code']=='mof':
                                    res['snr'][i]                       = res_[j]['s2n'] * w[j]
                                elif self.params['shape_code']=='ngmix':
                                    res['snr'][i]                       = res_[j]['s2n_r'] * w[j]
                                res['e1'][i]                        += res_[j]['pars'][2] * w[j]
                                res['e2'][i]                        += res_[j]['pars'][3] * w[j]
                                res['hlr'][i]                       += res_[j]['pars'][4] * w[j]
                        res['px'][i]                        /= div
                        res['py'][i]                        /= div
                        res['flux'][i]                      /= div
                        res['snr'][i]                       /= div
                        res['e1'][i]                        /= div
                        res['e2'][i]                        /= div
                        res['hlr'][i]                       /= div

                if try_save:
                    mosaic = np.hstack((mobs[i].image for i in range(len(mobs))))
                    psf_mosaic = np.hstack((mobs[i].psf.image for i in range(len(mobs))))
                    mosaic = np.vstack((mosaic,np.hstack((mobs[i].weight for i in range(len(mobs))))))
                    plt.imshow(mosaic)
                    plt.tight_layout()
                    plt.savefig('/users/PCON0003/cond0083/tmp_'+str(i)+'.png', bbox_inches='tight')#, dpi=400)
                    plt.close()
                    plt.imshow(psf_mosaic)
                    plt.tight_layout()
                    plt.savefig('/users/PCON0003/cond0083/tmp_psf_'+str(i)+'.png', bbox_inches='tight')#, dpi=400)
                    plt.close()

            # obs_list = ObsList()
            # obs_list.append(coadd[i])
            # res_,res_full_     = self.measure_shape(obs_list,t['size'],model=self.params['ngmix_model'])

            # res['coadd_flags'][i]                   = res_full_['flags']
            # if res_full_['flags']==0:
            #     res['coadd_px'][i]                  = res_['pars'][0]
            #     res['coadd_py'][i]                  = res_['pars'][1]
            #     res['coadd_flux'][i]                = res_['pars'][5] / wcs.pixelArea()
            #     res['coadd_snr'][i]                 = res_['s2n']
            #     res['coadd_e1'][i]                  = res_['pars'][2]
            #     res['coadd_e2'][i]                  = res_['pars'][3]
            #     res['coadd_hlr'][i]                 = res_['pars'][4]

            # out = self.measure_psf_shape_moments([coadd[i]])
            # if out['flag']==0:
            #     res['coadd_psf_e1'][i]        = out['e1']
            #     res['coadd_psf_e2'][i]        = out['e2']
            #     res['coadd_psf_T'][i]         = out['T']
            # else:
            #     res['coadd_psf_e1'][i]        = -9999
            #     res['coadd_psf_e2'][i]        = -9999
            #     res['coadd_psf_T'][i]         = -9999


            print('done measuring for '+str(key),self.rank)
            print(time.time()-t0)

            self.comm.Barrier()
            print('after first barrier')

            if self.rank==0:
                for i in range(1,self.size):
                    print('getting',i)
                    tmp_res   = self.comm.recv(source=i)
                    mask      = tmp_res['size']!=0
                    res[mask] = tmp_res[mask]
                    # coadd.update(self.comm.recv(source=i))

                print('before barrier',self.rank)
                self.comm.Barrier()
                # print coadd.keys()
                res = res[np.argsort(res['ind'])]
                res['ra'] = np.degrees(res['ra'])
                res['dec'] = np.degrees(res['dec'])
                if self.shape_iter is None:
                    ilabel = 0
                else:
                    ilabel = self.shape_iter
                
                filename = get_filename(self.params['out_path'],
                                    'ngmix',
                                    self.params['output_meds'],
                                    var=self.pointing.filter+'_'+str(self.pix)+'_'+str(ilabel)+'_metacal_'+str(key),
                                    ftype='fits',
                                    overwrite=True)
                fio.write(filename,res)

            else:
                self.comm.send(res, dest=0)
                res = None
                # self.comm.send(coadd, dest=0)
                # coadd = None
                print('before barrier',self.rank)
                self.comm.Barrier()
        m.close()
        #tmp
        # if os.path.exists(self.local_meds):
        #     os.remove(self.local_meds)
        #tmp


        # m        = fio.FITS(self.local_meds,'rw')
        # object_data = m['object_data'].read()

        # for i in coadd:
        #     self.dump_meds_wcs_info(object_data,
        #                             i,
        #                             0,
        #                             9999,
        #                             9999,
        #                             9999,
        #                             9999,
        #                             9999,
        #                             9999,
        #                             coadd[i].jacobian.dudcol,
        #                             coadd[i].jacobian.dudrow,
        #                             coadd[i].jacobian.dvdcol,
        #                             coadd[i].jacobian.dvdrow,
        #                             coadd[i].jacobian.col0,
        #                             coadd[i].jacobian.row0)

        #     self.dump_meds_pix_info(m,
        #                             object_data,
        #                             i,
        #                             0,
        #                             coadd[i].image.flatten(),
        #                             coadd[i].weight.flatten(),
        #                             coadd[i].psf.image.flatten())

        # m['object_data'].write(object_data)
        # m.close()
        """
        


    def cleanup(self):

        filenames = get_filenames(self.params['out_path'],
                                    'ngmix',
                                    self.params['output_meds'],
                                    var=self.pointing.filter,
                                    ftype='fits')
        filename = get_filename(self.params['out_path'],
                    'ngmix',
                    self.params['output_meds'],
                    var=self.pointing.filter+'_combined',
                    ftype='fits',
                    overwrite=True)

        length = 0
        for f_ in filenames:
            if length==0:
                tmp = fio.FITS(f_)[-1].read()
            length += fio.FITS(f_)[-1].read_header()['NAXIS2']


        l = 0
        out = np.zeros(length,dtype=tmp.dtype)
        for f_ in filenames:
            tmp = fio.FITS(f_)[-1].read()
            for name in tmp.dtype.names:
                out[name][l:l+len(tmp)] = tmp[name]
            l+=len(tmp)

        out = out[np.argsort(out['ind'])]

        fio.write(filename,out)


class wfirst_sim(object):
    """
    WFIRST image simulation.

    Input:
    param_file : File path for input yaml config file or yaml dict. Example located at: ./example.yaml.
    """

    def __init__(self, param_file):

        if isinstance(param_file, string_types):
            # Load parameter file
            self.params     = yaml.load(open(param_file))
            self.param_file = param_file
            # Do some parsing
            for key in list(self.params.keys()):
                if self.params[key]=='None':
                    self.params[key]=None
                if self.params[key]=='none':
                    self.params[key]=None
                if self.params[key]=='True':
                    self.params[key]=True
                if self.params[key]=='False':
                    self.params[key]=False
            if 'condor' not in self.params:
                self.params['condor']=False

        else:
            # Else use existing param dict
            self.params     = param_file

        # Set up some information on processes and MPI
        if self.params['mpi']:
            self.comm = MPI.COMM_WORLD
            self.rank = self.comm.Get_rank()
            self.size = self.comm.Get_size()
        else:
            self.comm = None
            self.rank = 0
            self.size = 1

        print('mpi',self.rank,self.size)

        # Set up logger. I don't really use this, but it could be used.
        logging.basicConfig(format="%(message)s", level=logging.INFO, stream=sys.stdout)
        self.logger = logging.getLogger('wfirst_sim')

        return

    def setup(self,filter_,dither,setup=False):
        """
        Set up initial objects. 

        Input:
        filter_ : A filter name. 'None' to determine by dither. 
        """

        if filter_!='None':
            # Filter be present in filter_dither_dict{} (exists in survey strategy file).
            if filter_ not in list(filter_dither_dict.keys()):
                raise ParamError('Supplied invalid filter: '+filter_)

        # This sets up a mostly-unspecified pointing object in this filter. We will later specify a dither and SCA to complete building the pointing information.
        if filter_=='None':
            self.pointing = pointing(self.params,self.logger,filter_=None,sca=None,dither=None,rank=self.rank)
        else:
            self.pointing = pointing(self.params,self.logger,filter_=filter_,sca=None,dither=None,rank=self.rank)

        if not setup:
            # This updates the dither
            self.pointing.update_dither(dither)

        self.gal_rng = galsim.UniformDeviate(self.params['random_seed'])
        # This checks whether a truth galaxy/star catalog exist. If it doesn't exist, it is created based on specifications in the yaml file. It then sets up links to the truth catalogs on disk.
        self.cats     = init_catalogs(self.params, self.pointing, self.gal_rng, self.rank, self.size, comm=self.comm, setup=setup)

        if setup:
            return False

        if len(self.cats.gal_ind)==0:
            print('skipping due to no objects near pointing')
            return True

        return False

    def get_sca_list(self):
        """
        Generate list of SCAs to simulate based on input parameter file.
        """

        if hasattr(self.params,'sca'):
            if self.params['sca'] is None:
                sca_list = np.arange(1,19)
            elif self.params['sca'] == 'None':
                sca_list = np.arange(1,19)
            elif hasattr(self.params['sca'],'__len__'):
                if type(self.params['sca'])==string_types:
                    raise ParamError('Provided SCA list is not numeric.')
                sca_list = self.params['sca']
            else:
                sca_list = [self.params['sca']]
        else: 
            sca_list = np.arange(1,19)

        return sca_list

    def get_inds(self):
        """
        Checks things are setup, cut out objects not near SCA, and distributes objects across procs.
        """

        # If something went wrong and there's no pointing defined, then crash. 
        if not hasattr(self,'pointing'):
            raise ParamError('Sim object has no pointing - need to run sim.setup() first.')
        if self.pointing.dither is None:
            raise ParamError('Sim pointing object has no dither assigned - need to run sim.pointing.update_dither() first.')

        mask_sca      = self.pointing.in_sca(self.cats.gals['ra'][:],self.cats.gals['dec'][:])
        mask_sca_star = self.pointing.in_sca(self.cats.stars['ra'][:],self.cats.stars['dec'][:])
        self.cats.add_mask(mask_sca,star_mask=mask_sca_star)

    def iterate_image(self):
        """
        This is the main simulation. It instantiates the draw_image object, then iterates over all galaxies and stars. The output is then accumulated from other processes (if mpi is enabled), and saved to disk.
        """
        # Build file name path for stampe dictionary pickle
        filename = get_filename(self.params['out_path'],
                                'stamps',
                                self.params['output_meds'],
                                var=self.pointing.filter+'_'+str(self.pointing.dither),
                                name2=str(self.pointing.sca)+'_'+str(self.rank),
                                ftype='cPickle',
                                overwrite=True)

        # Build indexing table for MEDS making later
        index_table = np.empty(5000,dtype=[('ind',int), ('sca',int), ('dither',int), ('x',float), ('y',float), ('ra',float), ('dec',float), ('mag',float), ('stamp',int)])
        index_table['ind']=-999
        i=0

        # Instantiate draw_image object. The input parameters, pointing object, modify_image object, truth catalog object, random number generator, logger, and galaxy & star indices are passed.
        # Instantiation defines some parameters, iterables, and image bounds, and creates an empty SCA image.
        self.draw_image = draw_image(self.params, self.pointing, self.modify_image, self.cats,  self.logger, rank=self.rank)

        # Objects to simulate
        # Open pickler
        with io.open(filename, 'wb') as f :
            pickler = pickle.Pickler(f)
            # gals = {}
            if self.cats.get_gal_length()!=0:#&(self.cats.get_star_length()==0):

                # Empty storage dictionary for postage stamp information
                tmp,tmp_ = self.cats.get_gal_list()
                print('Attempting to simulate '+str(len(tmp))+' galaxies for SCA '+str(self.pointing.sca)+' and dither '+str(self.pointing.dither)+'.')
                while True:
                    # Loop over all galaxies near pointing and attempt to simulate them.
                    break
                    self.draw_image.iterate_gal()
                    if self.draw_image.gal_done:
                        break
                    # Store postage stamp output in dictionary
                    g_ = self.draw_image.retrieve_stamp()
                    if g_ is not None:
                        # gals[self.draw_image.ind] = g_
                        pickler.dump(g_)
                        index_table['ind'][i]    = g_['ind']
                        index_table['x'][i]      = g_['x']
                        index_table['y'][i]      = g_['y']
                        index_table['ra'][i]     = g_['ra']
                        index_table['dec'][i]    = g_['dec']
                        index_table['mag'][i]    = g_['mag']
                        if g_ is not None:
                            index_table['stamp'][i]  = g_['stamp']
                        else:
                            index_table['stamp'][i]  = 0
                        index_table['sca'][i]    = self.pointing.sca
                        index_table['dither'][i] = self.pointing.dither
                        i+=1
                        g_.clear()

        tmp,tmp_ = self.cats.get_star_list()
        if len(tmp)!=0:
            print('Attempting to simulate '+str(len(tmp))+' stars for SCA '+str(self.pointing.sca)+' and dither '+str(self.pointing.dither)+'.')
            if self.rank>=self.params['starproc']:
                self.draw_image.rank=-1
            while True:
                # Loop over all stars near pointing and attempt to simulate them. Stars aren't saved in postage stamp form.
                print('drawing stars...')
                self.draw_image.iterate_star()
                if self.draw_image.star_done:
                    break

        self.comm.Barrier()
        if self.rank == 0:
            os.system('gzip '+filename)
            # Build file name path for SCA image
            filename = get_filename(self.params['out_path'],
                                    'images',
                                    self.params['output_meds'],
                                    var=self.pointing.filter+'_'+str(self.pointing.dither),
                                    name2=str(self.pointing.sca)+'_1',
                                    ftype='fits.gz',
                                    overwrite=True)

        if self.comm is None:

            if (self.cats.get_gal_length()==0) and (len(tmp)==0):
                return

            # No mpi, so just finalize the drawing of the SCA image and write it to a fits file.
            print('Saving SCA image to '+filename)
            img = self.draw_image.finalize_sca()
            write_fits(filename,img)

        else:

            if (self.cats.get_gal_length()==0) and (len(tmp)==0):
                return

            # Send/receive all versions of SCA images across procs and sum them, then finalize and write to fits file.
            if self.rank == 0:

                for i in range(1,self.size):
                    self.draw_image.im = self.draw_image.im + self.comm.recv(source=i)
                print('Saving SCA image to '+filename)
                # self.draw_image.im.write(filename+'_raw.fits.gz')
                img = self.draw_image.finalize_sca()
                write_fits(filename,img)

            else:

                self.comm.send(self.draw_image.im, dest=0)

            # Send/receive all parts of postage stamp dictionary across procs and merge them.
            # if self.rank == 0:

            #     for i in range(1,self.size):
            #         gals.update( self.comm.recv(source=i) )

            #     # Build file name path for stampe dictionary pickle
            #     filename = get_filename(self.params['out_path'],
            #                             'stamps',
            #                             self.params['output_meds'],
            #                             var=self.pointing.filter+'_'+str(self.pointing.dither),
            #                             name2=str(self.pointing.sca),
            #                             ftype='cPickle',
            #                             overwrite=True)

            #     if gals!={}:
            #         # Save stamp dictionary pickle
            #         print('Saving stamp dict to '+filename)
            #         save_obj(gals, filename )

            # else:

            #     self.comm.send(gals, dest=0)

        if self.rank == 0:

            filename = get_filename(self.params['out_path'],
                                    'truth',
                                    self.params['output_meds'],
                                    var='index',
                                    name2=self.pointing.filter+'_'+str(self.pointing.dither)+'_'+str(self.pointing.sca),
                                    ftype='fits',
                                    overwrite=True)
            print('before index')
            index_table = index_table[index_table['ind']>-999]
            print('Saving index to '+filename)
            fio.write(filename,index_table)

    def check_file(self,sca,dither,filter_):
        self.pointing = pointing(self.params,self.logger,filter_=filter_,sca=None,dither=int(dither),rank=self.rank)
        print(sca,dither,filter_)
        f = get_filename(self.params['out_path'],
                                    'truth',
                                    self.params['output_meds'],
                                    var='index',
                                    name2=self.pointing.filter+'_'+str(dither)+'_'+str(sca),
                                    ftype='fits',
                                    overwrite=False)
        print(f)
        return os.path.exists(f)

def condor_cleanup(out_path):

    import tarfile

    tar = tarfile.open('output.tar', 'w:gz')
    tar.add(out_path, arcname='output.tar')
    tar.close()

def syntax_proc():

    print('Possible syntax for running: ')
    print('')
    print('To set up truth catalog (must be run before any other modes):')
    print('    python simulate.py <yaml settings file> <filter> setup')
    print('')
    print('To run in image simulation mode: ')
    print('    python simulate.py <yaml settings file> <filter> <dither id> [verify string]')
    print('')
    print('To set up index information for meds making mode (must be run before attempting meds making): ')
    print('    python simulate.py <yaml settings file> <filter> meds setup')
    print('')
    print('To create a meds file and run shape measurement on it: ')
    print('    python simulate.py <yaml settings file> <filter> meds <pixel id>')
    print('')
    print('To cleanup meds/shape run and concatenate output files: ')
    print('    python simulate.py <yaml settings file> <filter> meds cleanup')
    print('')
    print('')
    print('Value definitions: ')
    print('yaml settings file : A yaml file with settings for the simulation run.')
    print('filter : Filter name. Either one of the keys of filter_dither_dict or None. None will interpret the filter from the dither simulation file. A string filter name will override the appropriate filter from the dither simulation.')
    print('dither id : An integer dither identifier. Either an index into the dither simulation file or an integer specifying a line from a provided file listing indices into the dither simulation file (useful for setting up parallel runs).')
    print("""verify string : A string 'verify_output'. Reruns simulation mode checking for failed runs and filling in missing files. Will only recalculate necessary missing files.""")
    print('pixel id : Healpix id for MEDS generation. Each MEDS file corresponds to a healpixel on the sky with nside defined in the yaml settings file. Can be either a healpixel index or an integer specifying a line from a provided file listing potential healpix indices (useful for setting up parallel runs).')
    sys.exit()

# Uncomment for profiling
# pr = cProfile.Profile()

if __name__ == "__main__":
    """
    """

    # Uncomment for profiling
    # pr.enable()

    try:
        param_file = sys.argv[1]
        filter_ = sys.argv[2]
        dither = sys.argv[3]
    except:
        syntax_proc()

    if (param_file.lower() == 'help') or (filter_.lower()=='help') or (dither.lower()=='help'):
        syntax_proc()

    # This instantiates the simulation based on settings in input param file
    sim = wfirst_sim(param_file)
    if sim.params['condor']==True:
        condor=True
    else:
        condor=False

    # This sets up some things like input truth catalogs and empty objects
    if dither=='setup':
        sim.setup(filter_,dither,setup=True)
    elif dither=='meds':
        condor_build = False
        if len(sys.argv)<5:
            syntax_proc()
        if sys.argv[4]=='setup':
            setup = True
            pix = -1
        elif sys.argv[4]=='condor_build':
            condor_build = True
            setup = False
            pix = -1            
        elif sys.argv[4]=='cleanup':
            setup = True
            pix = -1
            m = accumulate_output_disk( param_file, filter_, pix, sim.comm, ignore_missing_files = False, setup = setup )
            m.cleanup()
        elif sys.argv[4]=='shape':
            print(sys.argv)
            if (sim.params['meds_from_file'] is not None) & (sim.params['meds_from_file'] != 'None'):
                pix = int(np.loadtxt(sim.params['meds_from_file'])[int(sys.argv[5])-1])
            else:
                pix = int(sys.argv[5])
            m = accumulate_output_disk( param_file, filter_, pix, sim.comm,shape=True, shape_iter = int(sys.argv[6]), shape_cnt = int(sys.argv[7]))
            m.get_coadd_shape()
            print('out of coadd_shape')
            sys.exit()
        else:
            setup = False
            if (sim.params['meds_from_file'] is not None) & (sim.params['meds_from_file'] != 'None'):
                pix = int(np.loadtxt(sim.params['meds_from_file'])[int(sys.argv[4])-1])
            else:
                pix = int(sys.argv[4])
        m = accumulate_output_disk( param_file, filter_, pix, sim.comm, ignore_missing_files = False, setup = setup, condor_build = condor_build )
        if setup or condor_build:
            print('exiting')
            sys.exit()
        m.comm.Barrier()
        skip = False
        if sim.rank==0:
            for i in range(1,sim.size):
                m.comm.send(m.skip, dest=i)
            skip = m.skip
        else:
            skip = m.comm.recv(source=0)            
        if not skip:
            m.comm.Barrier()
            if not condor:
                m.get_coadd_shape()
            print('out of coadd_shape')
            # print 'commented out finish()'
            m.finish(condor=sim.params['condor'])
            # pr.disable()
            # ps = pstats.Stats(pr).sort_stats('time')
            # ps.print_stats(200)

    else:

        if (sim.params['dither_from_file'] is not None) & (sim.params['dither_from_file'] != 'None'):
            dither=np.loadtxt(sim.params['dither_from_file'])[int(dither)-1] # Assumes array starts with 1

        #else:
        #    dither=[dither]
        print(sys.argv)
        sca = int(sys.argv[4])
        if 'verify_output' in sys.argv:
            if sim.check_file(sca,int(dither),filter_):
                print('exists',dither,sca)
                sys.exit()
        if sim.setup(filter_,int(dither)):
            sys.exit()

        # Loop over SCAs
        sim.comm.Barrier()
        # This sets up a specific pointing for this SCA (things like WCS, PSF)
        sim.pointing.update_sca(sca)
        # Select objects within some radius of pointing to attemp to simulate
        sim.get_inds()
        # This sets up the object that will simulate various wfirst detector effects, noise, etc. Instantiation creates a noise realisation for the image.
        sim.modify_image = modify_image(sim.params)
        # This is the main thing - iterates over galaxies for a given pointing and SCA and simulates them all
        sim.comm.Barrier()
        sim.iterate_image()
        sim.comm.Barrier()

        # Uncomment for profiling
        # pr.disable()
        # ps = pstats.Stats(pr).sort_stats('time')
        # ps.print_stats(50)

    # if sim.params['condor']==True:
    #     condor_cleanup(sim.params['out_path'])

# test round galaxy recovered to cover wcs errors

# same noise in different runs? same noise
# distance to edge to reject images? <|MERGE_RESOLUTION|>--- conflicted
+++ resolved
@@ -1813,16 +1813,10 @@
         # Convolve with PSF
         if mag!=0.:
             if mag<12:
-<<<<<<< HEAD
-                self.st_model = galsim.Convolve(self.st_model, self.pointing.load_psf(self.xyI).withGSParams(galsim.GSParams(folding_threshold=self.params['star_ft'])))
-            else:
-                self.st_model = galsim.Convolve(self.st_model, self.pointing.load_psf(self.xyI))
-=======
                 psf = self.pointing.load_psf(self.xyI).withGSParams(galsim.GSParams(folding_threshold=self.params['star_ft']))
             else:
                 psf = self.pointing.load_psf(self.xyI)
             self.st_model = galsim.Convolve(self.st_model, psf)
->>>>>>> ea701b4c
             #self.st_model = galsim.Convolve(self.st_model, self.pointing.load_psf(self.xyI).withGSParams(galsim.GSParams(folding_threshold=self.params['star_ft'])), propagate_gsparams=False)
             #self.st_model = galsim.Convolve(self.st_model, self.pointing.load_psf(self.xyI).withGSParams(galsim.GSParams(folding_threshold=self.params['star_ft'])), propagate_gsparams=False)
         else:
