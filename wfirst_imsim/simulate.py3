--- conflicted
+++ resolved
@@ -1813,15 +1813,9 @@
         # Convolve with PSF
         if mag!=0.:
             if mag<15:
-<<<<<<< HEAD
-                print(psf)
+                print(self.pointing.load_psf(self.xyI))
                 psf = self.pointing.load_psf(self.xyI).withGSParams(galsim.GSParams(folding_threshold=5e-4))
                 print(psf)
-=======
-                print(self.pointing.load_psf(self.xyI))
-                psf = self.pointing.load_psf(self.xyI).withGSParams(galsim.GSParams(folding_threshold=5e-4))
-                print psf
->>>>>>> 193098c4
             else:
                 psf = self.pointing.load_psf(self.xyI)
             self.st_model = galsim.Convolve(self.st_model, psf)
